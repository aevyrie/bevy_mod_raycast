--- conflicted
+++ resolved
@@ -1,4 +1,3 @@
-<<<<<<< HEAD
 use crate::RayCastSource;
 use bevy::prelude::*;
 use std::marker::PhantomData;
@@ -122,133 +121,4 @@
             }
         }
     }
-}
-=======
-use crate::RayCastSource;
-use bevy::prelude::*;
-use std::marker::PhantomData;
-
-#[derive(Component)]
-pub struct DebugCursor<T> {
-    _phantom: PhantomData<T>,
-}
-impl<T> Default for DebugCursor<T> {
-    fn default() -> Self {
-        DebugCursor {
-            _phantom: PhantomData::default(),
-        }
-    }
-}
-
-#[derive(Component)]
-pub struct DebugCursorTail<T> {
-    _phantom: PhantomData<T>,
-}
-impl<T> Default for DebugCursorTail<T> {
-    fn default() -> Self {
-        DebugCursorTail {
-            _phantom: PhantomData::default(),
-        }
-    }
-}
-
-#[derive(Component)]
-pub struct DebugCursorMesh<T> {
-    _phantom: PhantomData<T>,
-}
-impl<T> Default for DebugCursorMesh<T> {
-    fn default() -> Self {
-        DebugCursorMesh {
-            _phantom: PhantomData::default(),
-        }
-    }
-}
-
-/// Updates the 3d cursor to be in the pointed world coordinates
-#[allow(clippy::type_complexity)]
-#[allow(clippy::too_many_arguments)]
-pub fn update_debug_cursor<T: 'static + Send + Sync>(
-    mut commands: Commands,
-    mut meshes: ResMut<Assets<Mesh>>,
-    mut materials: ResMut<Assets<StandardMaterial>>,
-    added_sources_query: Query<&RayCastSource<T>, Added<RayCastSource<T>>>,
-    mut cursor_query: Query<&mut GlobalTransform, With<DebugCursor<T>>>,
-    mut cursor_tail_query: Query<
-        &mut GlobalTransform,
-        (With<DebugCursorTail<T>>, Without<DebugCursor<T>>),
-    >,
-    mut visibility_query: Query<&mut Visibility, With<DebugCursorMesh<T>>>,
-    raycast_source_query: Query<&RayCastSource<T>>,
-) {
-    let cube_size = 0.04;
-    let cube_tail_scale = 20.0;
-    let ball_size = 0.08;
-    let debug_material = &materials.add(StandardMaterial {
-        base_color: Color::rgb(0.0, 1.0, 0.0),
-        unlit: true,
-        ..Default::default()
-    });
-
-    for _source in added_sources_query.iter() {
-        commands
-            // cursor
-            .spawn_bundle(PbrBundle {
-                mesh: meshes.add(Mesh::from(shape::Icosphere {
-                    subdivisions: 4,
-                    radius: ball_size,
-                })),
-                material: debug_material.clone(),
-                ..Default::default()
-            })
-            .with_children(|parent| {
-                let mut transform = Transform::from_translation(Vec3::new(
-                    0.0,
-                    (cube_size * cube_tail_scale) / 2.0,
-                    0.0,
-                ));
-                transform.apply_non_uniform_scale(Vec3::from([1.0, cube_tail_scale, 1.0]));
-
-                // child cube
-                parent
-                    .spawn_bundle(PbrBundle {
-                        mesh: meshes.add(Mesh::from(shape::Cube { size: cube_size })),
-                        material: debug_material.clone(),
-                        transform,
-                        ..Default::default()
-                    })
-                    .insert(DebugCursorTail::<T>::default())
-                    .insert(DebugCursorMesh::<T>::default());
-            })
-            .insert(DebugCursor::<T>::default())
-            .insert(DebugCursorMesh::<T>::default());
-    }
-
-    // Set the cursor translation to the top pick's world coordinates
-    for raycast_source in raycast_source_query.iter() {
-        match raycast_source.intersect_top() {
-            Some(top_intersection) => {
-                let transform_new = top_intersection.1.normal_ray().to_transform();
-                for mut transform in cursor_query.iter_mut() {
-                    *transform = GlobalTransform::from_matrix(transform_new);
-                }
-                for mut transform in cursor_tail_query.iter_mut() {
-                    let scale = Vec3::from([1.0, cube_tail_scale, 1.0]);
-                    let rotation = Quat::default();
-                    let translation = Vec3::new(0.0, (cube_size * cube_tail_scale) / 2.0, 0.0);
-                    let transform_move =
-                        Mat4::from_scale_rotation_translation(scale, rotation, translation);
-                    *transform = GlobalTransform::from_matrix(transform_new * transform_move)
-                }
-                for mut visible in &mut visibility_query.iter_mut() {
-                    visible.is_visible = true;
-                }
-            }
-            None => {
-                for mut visible in &mut visibility_query.iter_mut() {
-                    visible.is_visible = false;
-                }
-            }
-        }
-    }
-}
->>>>>>> b903e2f7
+}