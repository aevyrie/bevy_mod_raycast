--- conflicted
+++ resolved
@@ -1,658 +1,364 @@
-<<<<<<< HEAD
-use bevy::{math::Vec3A, prelude::*};
-pub use rays::*;
-use std::marker::PhantomData;
-
-#[non_exhaustive]
-pub enum Primitive3d {
-    ///Sphere{ radius: f32, position: Vec3 },
-    Plane { point: Vec3, normal: Vec3 },
-}
-
-#[derive(Debug, Clone)]
-pub struct IntersectionData {
-    position: Vec3,
-    normal: Vec3,
-    distance: f32,
-    triangle: Option<Triangle>,
-}
-
-impl IntersectionData {
-    pub fn new(position: Vec3, normal: Vec3, distance: f32, triangle: Option<Triangle>) -> Self {
-        Self {
-            position,
-            normal,
-            distance,
-            triangle,
-        }
-    }
-
-    /// Get the intersection data's position.
-    #[must_use]
-    pub fn position(&self) -> Vec3 {
-        self.position
-    }
-
-    /// Get the intersection data's normal.
-    #[must_use]
-    pub fn normal(&self) -> Vec3 {
-        self.normal
-    }
-
-    /// Get the intersection data's distance.
-    #[must_use]
-    pub fn distance(&self) -> f32 {
-        self.distance
-    }
-
-    /// Get the intersection data's triangle.
-    #[must_use]
-    pub fn triangle(&self) -> Option<Triangle> {
-        self.triangle
-    }
-}
-
-/// Holds the topmost intersection for the raycasting set `T`.
-///
-/// ### Example
-///
-/// Lets say you've created a raycasting set `T`. If you have a [`crate::RaycastSource<T>`], a
-/// [`crate::RayCastMesh<T>`], and an intersection occurs, the `RayCastMesh` will have an
-/// `Intersection` component added to it, with the intersection data.
-#[derive(Component)]
-pub struct Intersection<T> {
-    pub(crate) data: Option<IntersectionData>,
-    _phantom: PhantomData<fn(T) -> T>,
-}
-impl<T> std::fmt::Debug for Intersection<T> {
-    fn fmt(&self, f: &mut std::fmt::Formatter<'_>) -> std::fmt::Result {
-        match &self.data {
-            Some(data) => f
-                .debug_struct("Intersection")
-                .field("position", &data.position)
-                .field("normal", &data.normal)
-                .field("distance", &data.distance)
-                .field("triangle", &data.triangle)
-                .finish(),
-            None => write!(f, "None"),
-        }
-    }
-}
-impl<T> Clone for Intersection<T> {
-    fn clone(&self) -> Self {
-        Self {
-            data: self.data.clone(),
-            _phantom: PhantomData,
-        }
-    }
-}
-impl<T> Intersection<T> {
-    pub fn new(data: IntersectionData) -> Self {
-        Intersection {
-            data: Some(data),
-            _phantom: PhantomData,
-        }
-    }
-    /// Position vector describing the intersection position.
-    pub fn position(&self) -> Option<&Vec3> {
-        if let Some(data) = &self.data {
-            Some(&data.position)
-        } else {
-            None
-        }
-    }
-    /// Unit vector describing the normal of the intersected triangle.
-    pub fn normal(&self) -> Option<Vec3> {
-        self.data().map(|data| data.normal)
-    }
-    pub fn normal_ray(&self) -> Option<Ray3d> {
-        self.data()
-            .map(|data| Ray3d::new(data.position, data.normal))
-    }
-    /// Distance from the picking source to the entity.
-    pub fn distance(&self) -> Option<f32> {
-        self.data().map(|data| data.distance)
-    }
-    /// Triangle that was intersected with in World coordinates
-    pub fn world_triangle(&self) -> Option<Triangle> {
-        self.data().and_then(|data| data.triangle)
-    }
-    fn data(&self) -> Option<&IntersectionData> {
-        self.data.as_ref()
-    }
-}
-
-/// Encapsulates Ray3D, preventing use of struct literal syntax. This allows us to guarantee that
-/// the `Ray3d` direction is normalized, because it can only be instantiated with the constructor.
-pub mod rays {
-    use bevy::{
-        math::Vec3A,
-        prelude::*,
-        render::{camera::Camera, primitives::Aabb},
-    };
-
-    /// A 3D ray, with an origin and direction. The direction is guaranteed to be normalized.
-    #[derive(Debug, PartialEq, Copy, Clone, Default)]
-    pub struct Ray3d {
-        pub(crate) origin: Vec3A,
-        pub(crate) direction: Vec3A,
-    }
-
-    impl Ray3d {
-        /// Constructs a `Ray3d`, normalizing the direction vector.
-        pub fn new(origin: Vec3, direction: Vec3) -> Self {
-            Ray3d {
-                origin: origin.into(),
-                direction: direction.normalize().into(),
-            }
-        }
-
-        /// Position vector describing the ray origin
-        pub fn origin(&self) -> Vec3 {
-            self.origin.into()
-        }
-
-        /// Unit vector describing the ray direction
-        pub fn direction(&self) -> Vec3 {
-            self.direction.into()
-        }
-
-        pub fn position(&self, distance: f32) -> Vec3 {
-            (self.origin + self.direction * distance).into()
-        }
-
-        pub fn to_transform(self) -> Mat4 {
-            self.to_aligned_transform([0., 1., 0.].into())
-        }
-
-        /// Create a transform whose origin is at the origin of the ray and
-        /// whose up-axis is aligned with the direction of the ray. Use `up` to
-        /// specify which axis of the transform should align with the ray.
-        pub fn to_aligned_transform(self, up: Vec3) -> Mat4 {
-            let position = self.origin();
-            let normal = self.direction();
-            let axis = up.cross(normal).normalize();
-            let angle = up.dot(normal).acos();
-            let epsilon = f32::EPSILON;
-            let new_rotation = if angle.abs() > epsilon {
-                Quat::from_axis_angle(axis, angle)
-            } else {
-                Quat::default()
-            };
-            Mat4::from_rotation_translation(new_rotation, position)
-        }
-
-        pub fn from_transform(transform: Mat4) -> Self {
-            let pick_position_ndc = Vec3::from([0.0, 0.0, -1.0]);
-            let pick_position = transform.project_point3(pick_position_ndc);
-            let (_, _, source_origin) = transform.to_scale_rotation_translation();
-            let ray_direction = pick_position - source_origin;
-            Ray3d::new(source_origin, ray_direction)
-        }
-
-        pub fn from_screenspace(
-            cursor_pos_screen: Vec2,
-            camera: &Camera,
-            camera_transform: &GlobalTransform,
-        ) -> Option<Self> {
-            let view = camera_transform.compute_matrix();
-
-            let (viewport_min, viewport_max) = camera.logical_viewport_rect()?;
-            let screen_size = camera.logical_target_size()?;
-            let viewport_size = viewport_max - viewport_min;
-            let adj_cursor_pos =
-                cursor_pos_screen - Vec2::new(viewport_min.x, screen_size.y - viewport_max.y);
-
-            let projection = camera.projection_matrix();
-            let far_ndc = projection.project_point3(Vec3::NEG_Z).z;
-            let near_ndc = projection.project_point3(Vec3::Z).z;
-            let cursor_ndc = (adj_cursor_pos / viewport_size) * 2.0 - Vec2::ONE;
-            let ndc_to_world: Mat4 = view * projection.inverse();
-            let near = ndc_to_world.project_point3(cursor_ndc.extend(near_ndc));
-            let far = ndc_to_world.project_point3(cursor_ndc.extend(far_ndc));
-            let ray_direction = far - near;
-            Some(Ray3d::new(near, ray_direction))
-        }
-
-        /// Checks if the ray intersects with an AABB of a mesh.
-        pub fn intersects_aabb(&self, aabb: &Aabb, model_to_world: &Mat4) -> Option<[f32; 2]> {
-            // Transform the ray to model space
-            let world_to_model = model_to_world.inverse();
-            let ray_dir: Vec3A = world_to_model.transform_vector3(self.direction()).into();
-            let ray_origin: Vec3A = world_to_model.transform_point3(self.origin()).into();
-            // Check if the ray intersects the mesh's AABB. It's useful to work in model space because
-            // we can do an AABB intersection test, instead of an OBB intersection test.
-
-            let t_0: Vec3A = (aabb.min() - ray_origin) / ray_dir;
-            let t_1: Vec3A = (aabb.max() - ray_origin) / ray_dir;
-            let t_min: Vec3A = t_0.min(t_1);
-            let t_max: Vec3A = t_0.max(t_1);
-
-            let mut hit_near = t_min.x;
-            let mut hit_far = t_max.x;
-
-            if hit_near > t_max.y || t_min.y > hit_far {
-                return None;
-            }
-
-            if t_min.y > hit_near {
-                hit_near = t_min.y;
-            }
-            if t_max.y < hit_far {
-                hit_far = t_max.y;
-            }
-
-            if (hit_near > t_max.z) || (t_min.z > hit_far) {
-                return None;
-            }
-
-            if t_min.z > hit_near {
-                hit_near = t_min.z;
-            }
-            if t_max.z < hit_far {
-                hit_far = t_max.z;
-            }
-            Some([hit_near, hit_far])
-        }
-    }
-}
-
-#[derive(Debug, PartialEq, Copy, Clone)]
-pub struct Triangle {
-    pub v0: Vec3A,
-    pub v1: Vec3A,
-    pub v2: Vec3A,
-}
-impl From<(Vec3A, Vec3A, Vec3A)> for Triangle {
-    fn from(vertices: (Vec3A, Vec3A, Vec3A)) -> Self {
-        Triangle {
-            v0: vertices.0,
-            v1: vertices.1,
-            v2: vertices.2,
-        }
-    }
-}
-impl From<Vec<Vec3A>> for Triangle {
-    fn from(vertices: Vec<Vec3A>) -> Self {
-        Triangle {
-            v0: *vertices.get(0).unwrap(),
-            v1: *vertices.get(1).unwrap(),
-            v2: *vertices.get(2).unwrap(),
-        }
-    }
-}
-impl From<[Vec3A; 3]> for Triangle {
-    fn from(vertices: [Vec3A; 3]) -> Self {
-        Triangle {
-            v0: vertices[0],
-            v1: vertices[1],
-            v2: vertices[2],
-        }
-    }
-}
-=======
-use std::marker::PhantomData;
-
-use bevy::{math::Vec3A, prelude::*};
-
-pub use rays::*;
-
-#[non_exhaustive]
-pub enum Primitive3d {
-    ///Sphere{ radius: f32, position: Vec3 },
-    Plane { point: Vec3, normal: Vec3 },
-}
-
-#[derive(Debug, Clone)]
-pub struct IntersectionData {
-    position: Vec3,
-    normal: Vec3,
-    distance: f32,
-    triangle: Option<Triangle>,
-}
-
-impl From<rays::PrimitiveIntersection> for IntersectionData {
-    fn from(data: rays::PrimitiveIntersection) -> Self {
-        Self {
-            position: data.position(),
-            normal: data.normal(),
-            distance: data.distance(),
-            triangle: None,
-        }
-    }
-}
-
-impl IntersectionData {
-    pub fn new(position: Vec3, normal: Vec3, distance: f32, triangle: Option<Triangle>) -> Self {
-        Self {
-            position,
-            normal,
-            distance,
-            triangle,
-        }
-    }
-
-    /// Get the intersection data's position.
-    #[must_use]
-    pub fn position(&self) -> Vec3 {
-        self.position
-    }
-
-    /// Get the intersection data's normal.
-    #[must_use]
-    pub fn normal(&self) -> Vec3 {
-        self.normal
-    }
-
-    /// Get the intersection data's distance.
-    #[must_use]
-    pub fn distance(&self) -> f32 {
-        self.distance
-    }
-
-    /// Get the intersection data's triangle.
-    #[must_use]
-    pub fn triangle(&self) -> Option<Triangle> {
-        self.triangle
-    }
-}
-
-/// Holds the topmost intersection for the raycasting set `T`.
-///
-/// ### Example
-///
-/// Lets say you've created a raycasting set `T`. If you have a [`crate::RayCastSource<T>`], a
-/// [`crate::RayCastMesh<T>`], and an intersection occurs, the `RayCastMesh` will have an
-/// `Intersection` component added to it, with the intersection data.
-#[derive(Component)]
-pub struct Intersection<T> {
-    pub(crate) data: Option<IntersectionData>,
-    _phantom: PhantomData<fn(T) -> T>,
-}
-impl<T> std::fmt::Debug for Intersection<T> {
-    fn fmt(&self, f: &mut std::fmt::Formatter<'_>) -> std::fmt::Result {
-        match &self.data {
-            Some(data) => f
-                .debug_struct("Intersection")
-                .field("position", &data.position)
-                .field("normal", &data.normal)
-                .field("distance", &data.distance)
-                .field("triangle", &data.triangle)
-                .finish(),
-            None => write!(f, "None"),
-        }
-    }
-}
-impl<T> Clone for Intersection<T> {
-    fn clone(&self) -> Self {
-        Self {
-            data: self.data.clone(),
-            _phantom: PhantomData,
-        }
-    }
-}
-impl<T> Intersection<T> {
-    pub fn new(data: IntersectionData) -> Self {
-        Intersection {
-            data: Some(data),
-            _phantom: PhantomData,
-        }
-    }
-    /// Position vector describing the intersection position.
-    pub fn position(&self) -> Option<&Vec3> {
-        if let Some(data) = &self.data {
-            Some(&data.position)
-        } else {
-            None
-        }
-    }
-    /// Unit vector describing the normal of the intersected triangle.
-    pub fn normal(&self) -> Option<Vec3> {
-        self.data().map(|data| data.normal)
-    }
-    pub fn normal_ray(&self) -> Option<Ray3d> {
-        self.data()
-            .map(|data| Ray3d::new(data.position, data.normal))
-    }
-    /// Distance from the picking source to the entity.
-    pub fn distance(&self) -> Option<f32> {
-        self.data().map(|data| data.distance)
-    }
-    /// Triangle that was intersected with in World coordinates
-    pub fn world_triangle(&self) -> Option<Triangle> {
-        self.data().and_then(|data| data.triangle)
-    }
-    fn data(&self) -> Option<&IntersectionData> {
-        self.data.as_ref()
-    }
-}
-
-/// Encapsulates Ray3D, preventing use of struct literal syntax. This allows us to guarantee that
-/// the `Ray3d` direction is normalized, because it can only be instantiated with the constructor.
-pub mod rays {
-    use super::Primitive3d;
-    use bevy::{
-        math::Vec3A,
-        prelude::*,
-        render::{camera::Camera, primitives::Aabb},
-    };
-
-    pub struct PrimitiveIntersection {
-        position: Vec3,
-        normal: Vec3,
-        distance: f32,
-    }
-
-    impl PrimitiveIntersection {
-        pub fn new(position: Vec3, normal: Vec3, distance: f32) -> Self {
-            Self {
-                position,
-                normal,
-                distance,
-            }
-        }
-
-        /// Get the intersection's position
-        #[must_use]
-        pub fn position(&self) -> Vec3 {
-            self.position
-        }
-
-        /// Get the normal vector of the primitive at the point of intersection
-        #[must_use]
-        pub fn normal(&self) -> Vec3 {
-            self.normal
-        }
-
-        /// Get the distance between the ray origin and the intersection position
-        #[must_use]
-        pub fn distance(&self) -> f32 {
-            self.distance
-        }
-    }
-
-    /// A 3D ray, with an origin and direction. The direction is guaranteed to be normalized.
-    #[derive(Debug, PartialEq, Copy, Clone, Default)]
-    pub struct Ray3d {
-        pub(crate) origin: Vec3A,
-        pub(crate) direction: Vec3A,
-    }
-
-    impl Ray3d {
-        /// Constructs a `Ray3d`, normalizing the direction vector.
-        pub fn new(origin: Vec3, direction: Vec3) -> Self {
-            Ray3d {
-                origin: origin.into(),
-                direction: direction.normalize().into(),
-            }
-        }
-
-        /// Position vector describing the ray origin
-        pub fn origin(&self) -> Vec3 {
-            self.origin.into()
-        }
-
-        /// Unit vector describing the ray direction
-        pub fn direction(&self) -> Vec3 {
-            self.direction.into()
-        }
-
-        pub fn position(&self, distance: f32) -> Vec3 {
-            (self.origin + self.direction * distance).into()
-        }
-
-        pub fn to_transform(self) -> Mat4 {
-            self.to_aligned_transform([0., 1., 0.].into())
-        }
-
-        /// Create a transform whose origin is at the origin of the ray and
-        /// whose up-axis is aligned with the direction of the ray. Use `up` to
-        /// specify which axis of the transform should align with the ray.
-        pub fn to_aligned_transform(self, up: Vec3) -> Mat4 {
-            let position = self.origin();
-            let normal = self.direction();
-            let axis = up.cross(normal).normalize();
-            let angle = up.dot(normal).acos();
-            let epsilon = f32::EPSILON;
-            let new_rotation = if angle.abs() > epsilon {
-                Quat::from_axis_angle(axis, angle)
-            } else {
-                Quat::default()
-            };
-            Mat4::from_rotation_translation(new_rotation, position)
-        }
-
-        pub fn from_transform(transform: Mat4) -> Self {
-            let pick_position_ndc = Vec3::from([0.0, 0.0, -1.0]);
-            let pick_position = transform.project_point3(pick_position_ndc);
-            let (_, _, source_origin) = transform.to_scale_rotation_translation();
-            let ray_direction = pick_position - source_origin;
-            Ray3d::new(source_origin, ray_direction)
-        }
-
-        pub fn from_screenspace(
-            cursor_pos_screen: Vec2,
-            camera: &Camera,
-            camera_transform: &GlobalTransform,
-        ) -> Option<Self> {
-            let view = camera_transform.compute_matrix();
-
-            let (viewport_min, viewport_max) = camera.logical_viewport_rect()?;
-            let screen_size = camera.logical_target_size()?;
-            let viewport_size = viewport_max - viewport_min;
-            let adj_cursor_pos =
-                cursor_pos_screen - Vec2::new(viewport_min.x, screen_size.y - viewport_max.y);
-
-            let projection = camera.projection_matrix();
-            let far_ndc = projection.project_point3(Vec3::NEG_Z).z;
-            let near_ndc = projection.project_point3(Vec3::Z).z;
-            let cursor_ndc = (adj_cursor_pos / viewport_size) * 2.0 - Vec2::ONE;
-            let ndc_to_world: Mat4 = view * projection.inverse();
-            let near = ndc_to_world.project_point3(cursor_ndc.extend(near_ndc));
-            let far = ndc_to_world.project_point3(cursor_ndc.extend(far_ndc));
-            let ray_direction = far - near;
-            Some(Ray3d::new(near, ray_direction))
-        }
-
-        /// Checks if the ray intersects with an AABB of a mesh.
-        pub fn intersects_aabb(&self, aabb: &Aabb, model_to_world: &Mat4) -> Option<[f32; 2]> {
-            // Transform the ray to model space
-            let world_to_model = model_to_world.inverse();
-            let ray_dir: Vec3A = world_to_model.transform_vector3(self.direction()).into();
-            let ray_origin: Vec3A = world_to_model.transform_point3(self.origin()).into();
-            // Check if the ray intersects the mesh's AABB. It's useful to work in model space because
-            // we can do an AABB intersection test, instead of an OBB intersection test.
-
-            let t_0: Vec3A = (aabb.min() - ray_origin) / ray_dir;
-            let t_1: Vec3A = (aabb.max() - ray_origin) / ray_dir;
-            let t_min: Vec3A = t_0.min(t_1);
-            let t_max: Vec3A = t_0.max(t_1);
-
-            let mut hit_near = t_min.x;
-            let mut hit_far = t_max.x;
-
-            if hit_near > t_max.y || t_min.y > hit_far {
-                return None;
-            }
-
-            if t_min.y > hit_near {
-                hit_near = t_min.y;
-            }
-            if t_max.y < hit_far {
-                hit_far = t_max.y;
-            }
-
-            if (hit_near > t_max.z) || (t_min.z > hit_far) {
-                return None;
-            }
-
-            if t_min.z > hit_near {
-                hit_near = t_min.z;
-            }
-            if t_max.z < hit_far {
-                hit_far = t_max.z;
-            }
-            Some([hit_near, hit_far])
-        }
-
-        /// Checks if the ray intersects with a primitive shape
-        pub fn intersects_primitive(&self, shape: Primitive3d) -> Option<PrimitiveIntersection> {
-            match shape {
-                Primitive3d::Plane {
-                    point: plane_origin,
-                    normal: plane_normal,
-                } => {
-                    // assuming vectors are all normalized
-                    let denominator = self.direction().dot(plane_normal);
-                    if denominator.abs() > f32::EPSILON {
-                        let point_to_point = plane_origin - self.origin();
-                        let intersect_dist = plane_normal.dot(point_to_point) / denominator;
-                        let intersect_position = self.direction() * intersect_dist + self.origin();
-                        Some(PrimitiveIntersection::new(
-                            intersect_position,
-                            plane_normal,
-                            intersect_dist,
-                        ))
-                    } else {
-                        None
-                    }
-                }
-            }
-        }
-    }
-}
-
-#[derive(Debug, PartialEq, Copy, Clone)]
-pub struct Triangle {
-    pub v0: Vec3A,
-    pub v1: Vec3A,
-    pub v2: Vec3A,
-}
-impl From<(Vec3A, Vec3A, Vec3A)> for Triangle {
-    fn from(vertices: (Vec3A, Vec3A, Vec3A)) -> Self {
-        Triangle {
-            v0: vertices.0,
-            v1: vertices.1,
-            v2: vertices.2,
-        }
-    }
-}
-impl From<Vec<Vec3A>> for Triangle {
-    fn from(vertices: Vec<Vec3A>) -> Self {
-        Triangle {
-            v0: *vertices.get(0).unwrap(),
-            v1: *vertices.get(1).unwrap(),
-            v2: *vertices.get(2).unwrap(),
-        }
-    }
-}
-impl From<[Vec3A; 3]> for Triangle {
-    fn from(vertices: [Vec3A; 3]) -> Self {
-        Triangle {
-            v0: vertices[0],
-            v1: vertices[1],
-            v2: vertices[2],
-        }
-    }
-}
->>>>>>> 94d1e210
+use std::marker::PhantomData;
+
+use bevy::{math::Vec3A, prelude::*};
+
+pub use rays::*;
+
+#[non_exhaustive]
+pub enum Primitive3d {
+    ///Sphere{ radius: f32, position: Vec3 },
+    Plane { point: Vec3, normal: Vec3 },
+}
+
+#[derive(Debug, Clone)]
+pub struct IntersectionData {
+    position: Vec3,
+    normal: Vec3,
+    distance: f32,
+    triangle: Option<Triangle>,
+}
+
+impl From<rays::PrimitiveIntersection> for IntersectionData {
+    fn from(data: rays::PrimitiveIntersection) -> Self {
+        Self {
+            position: data.position(),
+            normal: data.normal(),
+            distance: data.distance(),
+            triangle: None,
+        }
+    }
+}
+
+impl IntersectionData {
+    pub fn new(position: Vec3, normal: Vec3, distance: f32, triangle: Option<Triangle>) -> Self {
+        Self {
+            position,
+            normal,
+            distance,
+            triangle,
+        }
+    }
+
+    /// Get the intersection data's position.
+    #[must_use]
+    pub fn position(&self) -> Vec3 {
+        self.position
+    }
+
+    /// Get the intersection data's normal.
+    #[must_use]
+    pub fn normal(&self) -> Vec3 {
+        self.normal
+    }
+
+    /// Get the intersection data's distance.
+    #[must_use]
+    pub fn distance(&self) -> f32 {
+        self.distance
+    }
+
+    /// Get the intersection data's triangle.
+    #[must_use]
+    pub fn triangle(&self) -> Option<Triangle> {
+        self.triangle
+    }
+}
+
+/// Holds the topmost intersection for the raycasting set `T`.
+///
+/// ### Example
+///
+/// Lets say you've created a raycasting set `T`. If you have a [`crate::RaycastSource<T>`], a
+/// [`crate::RayCastMesh<T>`], and an intersection occurs, the `RayCastMesh` will have an
+/// `Intersection` component added to it, with the intersection data.
+#[derive(Component)]
+pub struct Intersection<T> {
+    pub(crate) data: Option<IntersectionData>,
+    _phantom: PhantomData<fn(T) -> T>,
+}
+impl<T> std::fmt::Debug for Intersection<T> {
+    fn fmt(&self, f: &mut std::fmt::Formatter<'_>) -> std::fmt::Result {
+        match &self.data {
+            Some(data) => f
+                .debug_struct("Intersection")
+                .field("position", &data.position)
+                .field("normal", &data.normal)
+                .field("distance", &data.distance)
+                .field("triangle", &data.triangle)
+                .finish(),
+            None => write!(f, "None"),
+        }
+    }
+}
+impl<T> Clone for Intersection<T> {
+    fn clone(&self) -> Self {
+        Self {
+            data: self.data.clone(),
+            _phantom: PhantomData,
+        }
+    }
+}
+impl<T> Intersection<T> {
+    pub fn new(data: IntersectionData) -> Self {
+        Intersection {
+            data: Some(data),
+            _phantom: PhantomData,
+        }
+    }
+    /// Position vector describing the intersection position.
+    pub fn position(&self) -> Option<&Vec3> {
+        if let Some(data) = &self.data {
+            Some(&data.position)
+        } else {
+            None
+        }
+    }
+    /// Unit vector describing the normal of the intersected triangle.
+    pub fn normal(&self) -> Option<Vec3> {
+        self.data().map(|data| data.normal)
+    }
+    pub fn normal_ray(&self) -> Option<Ray3d> {
+        self.data()
+            .map(|data| Ray3d::new(data.position, data.normal))
+    }
+    /// Distance from the picking source to the entity.
+    pub fn distance(&self) -> Option<f32> {
+        self.data().map(|data| data.distance)
+    }
+    /// Triangle that was intersected with in World coordinates
+    pub fn world_triangle(&self) -> Option<Triangle> {
+        self.data().and_then(|data| data.triangle)
+    }
+    fn data(&self) -> Option<&IntersectionData> {
+        self.data.as_ref()
+    }
+}
+
+/// Encapsulates Ray3D, preventing use of struct literal syntax. This allows us to guarantee that
+/// the `Ray3d` direction is normalized, because it can only be instantiated with the constructor.
+pub mod rays {
+    use super::Primitive3d;
+    use bevy::{
+        math::Vec3A,
+        prelude::*,
+        render::{camera::Camera, primitives::Aabb},
+    };
+
+    pub struct PrimitiveIntersection {
+        position: Vec3,
+        normal: Vec3,
+        distance: f32,
+    }
+
+    impl PrimitiveIntersection {
+        pub fn new(position: Vec3, normal: Vec3, distance: f32) -> Self {
+            Self {
+                position,
+                normal,
+                distance,
+            }
+        }
+
+        /// Get the intersection's position
+        #[must_use]
+        pub fn position(&self) -> Vec3 {
+            self.position
+        }
+
+        /// Get the normal vector of the primitive at the point of intersection
+        #[must_use]
+        pub fn normal(&self) -> Vec3 {
+            self.normal
+        }
+
+        /// Get the distance between the ray origin and the intersection position
+        #[must_use]
+        pub fn distance(&self) -> f32 {
+            self.distance
+        }
+    }
+
+    /// A 3D ray, with an origin and direction. The direction is guaranteed to be normalized.
+    #[derive(Debug, PartialEq, Copy, Clone, Default)]
+    pub struct Ray3d {
+        pub(crate) origin: Vec3A,
+        pub(crate) direction: Vec3A,
+    }
+
+    impl Ray3d {
+        /// Constructs a `Ray3d`, normalizing the direction vector.
+        pub fn new(origin: Vec3, direction: Vec3) -> Self {
+            Ray3d {
+                origin: origin.into(),
+                direction: direction.normalize().into(),
+            }
+        }
+
+        /// Position vector describing the ray origin
+        pub fn origin(&self) -> Vec3 {
+            self.origin.into()
+        }
+
+        /// Unit vector describing the ray direction
+        pub fn direction(&self) -> Vec3 {
+            self.direction.into()
+        }
+
+        pub fn position(&self, distance: f32) -> Vec3 {
+            (self.origin + self.direction * distance).into()
+        }
+
+        pub fn to_transform(self) -> Mat4 {
+            self.to_aligned_transform([0., 1., 0.].into())
+        }
+
+        /// Create a transform whose origin is at the origin of the ray and
+        /// whose up-axis is aligned with the direction of the ray. Use `up` to
+        /// specify which axis of the transform should align with the ray.
+        pub fn to_aligned_transform(self, up: Vec3) -> Mat4 {
+            let position = self.origin();
+            let normal = self.direction();
+            let axis = up.cross(normal).normalize();
+            let angle = up.dot(normal).acos();
+            let epsilon = f32::EPSILON;
+            let new_rotation = if angle.abs() > epsilon {
+                Quat::from_axis_angle(axis, angle)
+            } else {
+                Quat::default()
+            };
+            Mat4::from_rotation_translation(new_rotation, position)
+        }
+
+        pub fn from_transform(transform: Mat4) -> Self {
+            let pick_position_ndc = Vec3::from([0.0, 0.0, -1.0]);
+            let pick_position = transform.project_point3(pick_position_ndc);
+            let (_, _, source_origin) = transform.to_scale_rotation_translation();
+            let ray_direction = pick_position - source_origin;
+            Ray3d::new(source_origin, ray_direction)
+        }
+
+        pub fn from_screenspace(
+            cursor_pos_screen: Vec2,
+            camera: &Camera,
+            camera_transform: &GlobalTransform,
+        ) -> Option<Self> {
+            let view = camera_transform.compute_matrix();
+
+            let (viewport_min, viewport_max) = camera.logical_viewport_rect()?;
+            let screen_size = camera.logical_target_size()?;
+            let viewport_size = viewport_max - viewport_min;
+            let adj_cursor_pos =
+                cursor_pos_screen - Vec2::new(viewport_min.x, screen_size.y - viewport_max.y);
+
+            let projection = camera.projection_matrix();
+            let far_ndc = projection.project_point3(Vec3::NEG_Z).z;
+            let near_ndc = projection.project_point3(Vec3::Z).z;
+            let cursor_ndc = (adj_cursor_pos / viewport_size) * 2.0 - Vec2::ONE;
+            let ndc_to_world: Mat4 = view * projection.inverse();
+            let near = ndc_to_world.project_point3(cursor_ndc.extend(near_ndc));
+            let far = ndc_to_world.project_point3(cursor_ndc.extend(far_ndc));
+            let ray_direction = far - near;
+            Some(Ray3d::new(near, ray_direction))
+        }
+
+        /// Checks if the ray intersects with an AABB of a mesh.
+        pub fn intersects_aabb(&self, aabb: &Aabb, model_to_world: &Mat4) -> Option<[f32; 2]> {
+            // Transform the ray to model space
+            let world_to_model = model_to_world.inverse();
+            let ray_dir: Vec3A = world_to_model.transform_vector3(self.direction()).into();
+            let ray_origin: Vec3A = world_to_model.transform_point3(self.origin()).into();
+            // Check if the ray intersects the mesh's AABB. It's useful to work in model space because
+            // we can do an AABB intersection test, instead of an OBB intersection test.
+
+            let t_0: Vec3A = (aabb.min() - ray_origin) / ray_dir;
+            let t_1: Vec3A = (aabb.max() - ray_origin) / ray_dir;
+            let t_min: Vec3A = t_0.min(t_1);
+            let t_max: Vec3A = t_0.max(t_1);
+
+            let mut hit_near = t_min.x;
+            let mut hit_far = t_max.x;
+
+            if hit_near > t_max.y || t_min.y > hit_far {
+                return None;
+            }
+
+            if t_min.y > hit_near {
+                hit_near = t_min.y;
+            }
+            if t_max.y < hit_far {
+                hit_far = t_max.y;
+            }
+
+            if (hit_near > t_max.z) || (t_min.z > hit_far) {
+                return None;
+            }
+
+            if t_min.z > hit_near {
+                hit_near = t_min.z;
+            }
+            if t_max.z < hit_far {
+                hit_far = t_max.z;
+            }
+            Some([hit_near, hit_far])
+        }
+
+        /// Checks if the ray intersects with a primitive shape
+        pub fn intersects_primitive(&self, shape: Primitive3d) -> Option<PrimitiveIntersection> {
+            match shape {
+                Primitive3d::Plane {
+                    point: plane_origin,
+                    normal: plane_normal,
+                } => {
+                    // assuming vectors are all normalized
+                    let denominator = self.direction().dot(plane_normal);
+                    if denominator.abs() > f32::EPSILON {
+                        let point_to_point = plane_origin - self.origin();
+                        let intersect_dist = plane_normal.dot(point_to_point) / denominator;
+                        let intersect_position = self.direction() * intersect_dist + self.origin();
+                        Some(PrimitiveIntersection::new(
+                            intersect_position,
+                            plane_normal,
+                            intersect_dist,
+                        ))
+                    } else {
+                        None
+                    }
+                }
+            }
+        }
+    }
+}
+
+#[derive(Debug, PartialEq, Copy, Clone)]
+pub struct Triangle {
+    pub v0: Vec3A,
+    pub v1: Vec3A,
+    pub v2: Vec3A,
+}
+impl From<(Vec3A, Vec3A, Vec3A)> for Triangle {
+    fn from(vertices: (Vec3A, Vec3A, Vec3A)) -> Self {
+        Triangle {
+            v0: vertices.0,
+            v1: vertices.1,
+            v2: vertices.2,
+        }
+    }
+}
+impl From<Vec<Vec3A>> for Triangle {
+    fn from(vertices: Vec<Vec3A>) -> Self {
+        Triangle {
+            v0: *vertices.get(0).unwrap(),
+            v1: *vertices.get(1).unwrap(),
+            v2: *vertices.get(2).unwrap(),
+        }
+    }
+}
+impl From<[Vec3A; 3]> for Triangle {
+    fn from(vertices: [Vec3A; 3]) -> Self {
+        Triangle {
+            v0: vertices[0],
+            v1: vertices[1],
+            v2: vertices[2],
+        }
+    }
+}