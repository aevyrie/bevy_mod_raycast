--- conflicted
+++ resolved
@@ -33,7 +33,6 @@
 pub struct DefaultRaycastingPlugin<T>(pub PhantomData<fn() -> T>);
 impl<T: 'static + Send + Sync + Reflect + Clone> Plugin for DefaultRaycastingPlugin<T> {
     fn build(&self, app: &mut App) {
-<<<<<<< HEAD
         app.init_resource::<DefaultPluginState<T>>().add_systems(
             (
                 build_rays::<T>
@@ -49,37 +48,9 @@
                 .chain()
                 .in_base_set(CoreSet::First),
         );
-=======
-        app.init_resource::<DefaultPluginState<T>>()
-            .register_type::<RaycastMesh<T>>()
-            .add_system_set_to_stage(
-                CoreStage::First,
-                SystemSet::new()
-                    .with_system(
-                        build_rays::<T>
-                            .label(RaycastSystem::BuildRays::<T>)
-                            .with_run_criteria(|state: Res<DefaultPluginState<T>>| {
-                                bool_criteria(state.build_rays)
-                            }),
-                    )
-                    .with_system(
-                        update_raycast::<T>
-                            .label(RaycastSystem::UpdateRaycast::<T>)
-                            .with_run_criteria(|state: Res<DefaultPluginState<T>>| {
-                                bool_criteria(state.update_raycast)
-                            })
-                            .after(RaycastSystem::BuildRays::<T>),
-                    )
-                    .with_system(
-                        update_intersections::<T>
-                            .label(RaycastSystem::UpdateIntersections::<T>)
-                            .with_run_criteria(|state: Res<DefaultPluginState<T>>| {
-                                bool_criteria(state.update_raycast)
-                            })
-                            .after(RaycastSystem::UpdateRaycast::<T>),
-                    ),
-            );
->>>>>>> 8a7b8fa3
+
+        app.register_type::<RaycastMesh<T>>()
+            .register_type::<RaycastSource<T>>();
 
         #[cfg(feature = "debug")]
         app.add_system(
