#![allow(clippy::type_complexity)]

#[cfg(feature = "debug")]
pub mod debug;
mod primitives;
mod raycast;

use std::{
    collections::BTreeMap,
    fmt::Debug,
    hash::{Hash, Hasher},
    marker::PhantomData,
    sync::{Arc, Mutex},
};

use arrayvec::ArrayVec;
#[cfg(feature = "2d")]
use bevy::sprite::Mesh2dHandle;
use bevy::{
    math::Vec3A,
    prelude::*,
    reflect::TypePath,
    render::{
        camera::Camera,
        mesh::{Indices, Mesh, VertexAttributeValues},
        render_resource::PrimitiveTopology,
    },
    utils::FloatOrd,
};

pub use crate::{primitives::*, raycast::*};
#[cfg(feature = "debug")]
pub use debug::*;

pub struct DefaultRaycastingPlugin<T>(pub PhantomData<fn() -> T>);
impl<T: 'static + TypePath + Send + Sync + Clone> Plugin for DefaultRaycastingPlugin<T> {
    fn build(&self, app: &mut App) {
        app.init_resource::<DefaultPluginState<T>>().add_systems(
            First,
            (
                build_rays::<T>
                    .in_set(RaycastSystem::BuildRays::<T>)
                    .run_if(|state: Res<DefaultPluginState<T>>| state.build_rays),
                update_raycast::<T>
                    .in_set(RaycastSystem::UpdateRaycast::<T>)
                    .run_if(|state: Res<DefaultPluginState<T>>| state.update_raycast),
                update_intersections::<T>
                    .in_set(RaycastSystem::UpdateIntersections::<T>)
                    .run_if(|state: Res<DefaultPluginState<T>>| state.update_raycast),
            )
                .chain(),
        );

        app.register_type::<RaycastMesh<T>>()
            .register_type::<RaycastSource<T>>();

        #[cfg(feature = "debug")]
        app.add_systems(
            First,
            update_debug_cursor::<T>
                .in_set(RaycastSystem::UpdateDebugCursor::<T>)
                .run_if(|state: Res<DefaultPluginState<T>>| state.update_debug_cursor)
                .after(RaycastSystem::UpdateIntersections::<T>),
        );
    }
}
impl<T> Default for DefaultRaycastingPlugin<T> {
    fn default() -> Self {
        DefaultRaycastingPlugin(PhantomData)
    }
}

#[derive(SystemSet)]
pub enum RaycastSystem<T> {
    BuildRays,
    UpdateRaycast,
    UpdateIntersections,
    #[cfg(feature = "debug")]
    UpdateDebugCursor,
    _Phantom(PhantomData<fn() -> T>),
}
impl<T> PartialEq for RaycastSystem<T> {
    fn eq(&self, other: &Self) -> bool {
        core::mem::discriminant(self) == core::mem::discriminant(other)
    }
}
impl<T> Eq for RaycastSystem<T> {}
impl<T> Debug for RaycastSystem<T> {
    fn fmt(&self, f: &mut std::fmt::Formatter<'_>) -> std::fmt::Result {
        let set = std::any::type_name::<T>();
        match self {
            Self::BuildRays => write!(f, "BuildRays ({})", set),
            Self::UpdateRaycast => write!(f, "UpdateRaycast ({})", set),
            Self::UpdateIntersections => write!(f, "UpdateIntersections ({})", set),
            #[cfg(feature = "debug")]
            Self::UpdateDebugCursor => write!(f, "UpdateDebugCursor ({})", set),
            Self::_Phantom(_) => write!(f, "PhantomData<{}>", set),
        }
    }
}
impl<T> Hash for RaycastSystem<T> {
    fn hash<H: Hasher>(&self, state: &mut H) {
        let set = std::any::type_name::<T>();
        (core::mem::discriminant(self), set).hash(state);
    }
}
impl<T> Clone for RaycastSystem<T> {
    fn clone(&self) -> Self {
        match self {
            Self::BuildRays => Self::BuildRays,
            Self::UpdateRaycast => Self::UpdateRaycast,
            Self::UpdateIntersections => Self::UpdateIntersections,
            #[cfg(feature = "debug")]
            Self::UpdateDebugCursor => Self::UpdateDebugCursor,
            Self::_Phantom(_) => Self::_Phantom(PhantomData),
        }
    }
}

/// Global plugin state used to enable or disable all ray casting for a given type T.
#[derive(Component, Resource)]
pub struct DefaultPluginState<T> {
    pub build_rays: bool,
    pub update_raycast: bool,
    #[cfg(feature = "debug")]
    pub update_debug_cursor: bool,
    _marker: PhantomData<fn() -> T>,
}

impl<T> Default for DefaultPluginState<T> {
    fn default() -> Self {
        DefaultPluginState {
            build_rays: true,
            update_raycast: true,
            #[cfg(feature = "debug")]
            update_debug_cursor: false,
            _marker: PhantomData,
        }
    }
}

#[cfg(feature = "debug")]
impl<T> DefaultPluginState<T> {
    pub fn with_debug_cursor(self) -> Self {
        DefaultPluginState {
            update_debug_cursor: true,
            ..self
        }
    }
}

/// Marks an entity as pickable, with type T.
///
/// # Requirements
///
/// The marked entity must also have a [Mesh] component.
<<<<<<< HEAD
#[derive(Component, Debug, Clone)]
pub struct RaycastMesh<T: Reflect> {
    pub intersection: ArrayVec<IntersectionData, 1>,
=======
#[derive(Component, Debug, Clone, Reflect)]
pub struct RaycastMesh<T> {
    #[reflect(ignore)]
>>>>>>> 0552cf91
    _marker: PhantomData<T>,
}

impl<T> Default for RaycastMesh<T> {
    fn default() -> Self {
        RaycastMesh {
            intersection: ArrayVec::new(),
            _marker: PhantomData,
        }
    }
}

/// The `RaycastSource` component is used to generate rays with the specified `cast_method`. A `ray`
/// is generated when the RaycastSource is initialized, either by waiting for update_raycast system
/// to process the ray, or by using a `with_ray` function.`
#[derive(Component, Clone, Reflect)]
pub struct RaycastSource<T: Clone> {
    pub cast_method: RaycastMethod,
    #[reflect(skip_serializing)]
    pub ray: Option<Ray3d>,
    #[reflect(ignore)]
    intersections: Vec<(Entity, IntersectionData)>,
    #[reflect(ignore)]
    _marker: PhantomData<fn() -> T>,
}

impl<T: Clone> Default for RaycastSource<T> {
    fn default() -> Self {
        RaycastSource {
            cast_method: RaycastMethod::Screenspace(Vec2::ZERO),
            ray: None,
            intersections: Vec::new(),
            _marker: PhantomData,
        }
    }
}

impl<T: Clone> RaycastSource<T> {
    /// Instantiates a [RaycastSource]. It will not be initialized until the update_raycast system
    /// runs, or one of the `with_ray` functions is run.
    pub fn new() -> RaycastSource<T> {
        RaycastSource::default()
    }
    /// Initializes a [RaycastSource] with a valid screenspace ray.
    pub fn with_ray_screenspace(
        self,
        cursor_pos_screen: Vec2,
        camera: &Camera,
        camera_transform: &GlobalTransform,
    ) -> Self {
        RaycastSource {
            cast_method: RaycastMethod::Screenspace(cursor_pos_screen),
            ray: Ray3d::from_screenspace(cursor_pos_screen, camera, camera_transform),
            intersections: self.intersections,
            _marker: self._marker,
        }
    }
    /// Initializes a [RaycastSource] with a valid ray derived from a transform.
    pub fn with_ray_transform(self, transform: Mat4) -> Self {
        RaycastSource {
            cast_method: RaycastMethod::Transform,
            ray: Some(Ray3d::from_transform(transform)),
            intersections: self.intersections,
            _marker: self._marker,
        }
    }
    /// Instantiates and initializes a [RaycastSource] with a valid screenspace ray.
    pub fn new_screenspace(
        cursor_pos_screen: Vec2,
        camera: &Camera,
        camera_transform: &GlobalTransform,
    ) -> Self {
        RaycastSource::new().with_ray_screenspace(cursor_pos_screen, camera, camera_transform)
    }
    /// Initializes a [RaycastSource] with a valid ray derived from a transform.
    pub fn new_transform(transform: Mat4) -> Self {
        RaycastSource::new().with_ray_transform(transform)
    }
    /// Instantiates a [RaycastSource] with [RaycastMethod::Transform], and an empty ray. It will
    /// not be initialized until the [update_raycast] system is run and a [GlobalTransform] is
    /// present on this entity.
    ///
    /// # Warning
    /// Only use this if the entity this is associated with will have its [Transform] or
    /// [GlobalTransform] specified elsewhere. If the [GlobalTransform] is not set, this ray casting
    /// source will never be able to generate a raycast.
    pub fn new_transform_empty() -> Self {
        RaycastSource {
            cast_method: RaycastMethod::Transform,
            ..Default::default()
        }
    }
    /// Get a reference to the ray cast source's intersections, if one exists.
    pub fn get_intersections(&self) -> Option<&[(Entity, IntersectionData)]> {
        if self.intersections.is_empty() {
            None
        } else {
            Some(&self.intersections)
        }
    }
    /// Get a reference to the ray cast source's intersections. Returns an empty list if there are
    /// no intersections.
    pub fn intersections(&self) -> &[(Entity, IntersectionData)] {
        &self.intersections
    }
    /// Get a reference to the nearest intersection point, if there is one.
    pub fn get_nearest_intersection(&self) -> Option<(Entity, &IntersectionData)> {
        if self.intersections.is_empty() {
            None
        } else {
            self.intersections.first().map(|(e, i)| (*e, i))
        }
    }
    /// Run an intersection check between this [`RaycastSource`] and a 3D primitive [`Primitive3d`].
    pub fn intersect_primitive(&self, shape: Primitive3d) -> Option<IntersectionData> {
        Some(self.ray?.intersects_primitive(shape)?.into())
    }
    /// Get a copy of the ray cast source's ray.
    pub fn get_ray(&self) -> Option<Ray3d> {
        self.ray
    }

    /// Get a mutable reference to the ray cast source's intersections.
    pub fn intersections_mut(&mut self) -> &mut Vec<(Entity, IntersectionData)> {
        &mut self.intersections
    }
}

/// Specifies the method used to generate rays.
#[derive(Clone, Debug, Reflect)]
pub enum RaycastMethod {
    /// Specify screen coordinates relative to the camera component associated with this entity.
    ///
    /// # Component Requirements
    ///
    /// This requires a [Windows] resource to convert the cursor coordinates to NDC, and a [Camera]
    /// component associated with this [RaycastSource]'s entity, to determine where the screenspace
    /// ray is firing from in the world.
    Screenspace(Vec2),
    /// Use a transform in world space to define a pick ray. This transform is applied to a vector
    /// at the origin pointing up to generate a ray.
    ///
    /// # Component Requirements
    ///
    /// Requires a [GlobalTransform] component associated with this [RaycastSource]'s entity.
    Transform,
}

pub fn build_rays<T: TypePath + Clone + 'static>(
    mut pick_source_query: Query<(
        &mut RaycastSource<T>,
        Option<&GlobalTransform>,
        Option<&Camera>,
    )>,
) {
    for (mut pick_source, transform, camera) in &mut pick_source_query {
        pick_source.ray = match &mut pick_source.cast_method {
            RaycastMethod::Screenspace(cursor_pos_screen) => {
                // Get all the info we need from the camera and window
                let camera = match camera {
                    Some(camera) => camera,
                    None => {
                        error!(
                        "The PickingSource is a CameraScreenSpace but has no associated Camera component"
                    );
                        return;
                    }
                };
                let camera_transform = match transform {
                    Some(transform) => transform,
                    None => {
                        error!(
                        "The PickingSource is a CameraScreenSpace but has no associated GlobalTransform component"
                    );
                        return;
                    }
                };
                Ray3d::from_screenspace(*cursor_pos_screen, camera, camera_transform)
            }
            // Use the specified transform as the origin and direction of the ray
            RaycastMethod::Transform => {
                let transform = match transform {
                    Some(matrix) => matrix,
                    None => {
                        error!(
                        "The PickingSource is a Transform but has no associated GlobalTransform component"
                    );
                        return
                    }
                }
                .compute_matrix();
                Some(Ray3d::from_transform(transform))
            }
        };
    }
}

/// Iterates through all entities with the [RaycastMesh] component, checking for
/// intersections. If these entities have bounding volumes, these will be checked first, greatly
/// accelerating the process.
pub fn update_raycast<T: TypePath + Send + Sync + Clone + 'static>(
    // Resources
    meshes: Res<Assets<Mesh>>,
    // Queries
    mut pick_source_query: Query<&mut RaycastSource<T>>,
    culling_query: Query<
        (
            &ComputedVisibility,
            Option<&bevy::render::primitives::Aabb>,
            &GlobalTransform,
            Entity,
        ),
        With<RaycastMesh<T>>,
    >,
    #[cfg(feature = "debug")] mesh_query: Query<
        (
            &Handle<Mesh>,
            Option<&SimplifiedMesh>,
            Option<&NoBackfaceCulling>,
            &GlobalTransform,
            Entity,
        ),
        (With<RaycastMesh<T>>, Without<DebugCursorMesh<T>>),
    >,
    #[cfg(not(feature = "debug"))] mesh_query: Query<
        (
            &Handle<Mesh>,
            Option<&SimplifiedMesh>,
            Option<&NoBackfaceCulling>,
            &GlobalTransform,
            Entity,
        ),
        With<RaycastMesh<T>>,
    >,
    #[cfg(feature = "2d")] mesh2d_query: Query<
        (
            &Mesh2dHandle,
            Option<&SimplifiedMesh>,
            &GlobalTransform,
            Entity,
        ),
        With<RaycastMesh<T>>,
    >,
) {
    for mut pick_source in &mut pick_source_query {
        if let Some(ray) = pick_source.ray {
            pick_source.intersections.clear();
            // Create spans for tracing
            let ray_cull = info_span!("ray culling");
            let raycast = info_span!("raycast");
            let ray_cull_guard = ray_cull.enter();
            // Check all entities to see if the source ray intersects the AABB, use this
            // to build a short list of entities that are in the path of the ray.
            let culled_list: Vec<Entity> = culling_query
                .iter()
                .filter_map(|(comp_visibility, bound_vol, transform, entity)| {
                    let should_raycast =
                        if let RaycastMethod::Screenspace(_) = pick_source.cast_method {
                            comp_visibility.is_visible()
                        } else {
                            comp_visibility.is_visible_in_hierarchy()
                        };
                    if !should_raycast {
                        return None;
                    }
                    if let Some(aabb) = bound_vol {
                        if let Some([_, far]) =
                            ray.intersects_aabb(aabb, &transform.compute_matrix())
                        {
                            if far >= 0.0 {
                                Some(entity)
                            } else {
                                None
                            }
                        } else {
                            None
                        }
                    } else {
                        Some(entity)
                    }
                })
                .collect();
            drop(ray_cull_guard);

            let picks = Arc::new(Mutex::new(BTreeMap::new()));

            let pick_mesh =
                |(mesh_handle, simplified_mesh, no_backface_culling, transform, entity): (
                    &Handle<Mesh>,
                    Option<&SimplifiedMesh>,
                    Option<&NoBackfaceCulling>,
                    &GlobalTransform,
                    Entity,
                )| {
                    if culled_list.contains(&entity) {
                        let _raycast_guard = raycast.enter();
                        // Use the mesh handle to get a reference to a mesh asset
                        if let Some(mesh) =
                            meshes.get(simplified_mesh.map(|bm| &bm.mesh).unwrap_or(mesh_handle))
                        {
                            if let Some(intersection) = ray_intersection_over_mesh(
                                mesh,
                                &transform.compute_matrix(),
                                &ray,
                                if no_backface_culling.is_some() {
                                    Backfaces::Include
                                } else {
                                    Backfaces::Cull
                                },
                            ) {
                                picks.lock().unwrap().insert(
                                    FloatOrd(intersection.distance()),
                                    (entity, intersection),
                                );
                            }
                        }
                    }
                };

            mesh_query.par_iter().for_each(pick_mesh);
            #[cfg(feature = "2d")]
            mesh2d_query.par_iter().for_each(
                |(mesh_handle, simplified_mesh, transform, entity)| {
                    pick_mesh((
                        &mesh_handle.0,
                        simplified_mesh,
                        Some(&NoBackfaceCulling),
                        transform,
                        entity,
                    ))
                },
            );

            let picks = Arc::try_unwrap(picks).unwrap().into_inner().unwrap();
            pick_source.intersections = picks.into_values().map(|(e, i)| (e, i)).collect();
        }
    }
}
<<<<<<< HEAD

pub fn update_intersections<T: Reflect + Clone + 'static>(
    mut meshes: Query<&mut RaycastMesh<T>>,
=======
pub fn update_intersections<T: TypePath + Send + Sync + Clone + 'static>(
    mut commands: Commands,
    mut intersections: Query<&mut Intersection<T>>,
>>>>>>> 0552cf91
    sources: Query<&RaycastSource<T>>,
    mut previous_intersections: Local<Vec<Entity>>,
) {
    // Clear any entities with intersections last frame
    for entity in previous_intersections.drain(..) {
        if let Ok(mesh) = meshes.get_mut(entity).as_mut() {
            mesh.intersection.clear();
        }
    }

    for (entity, intersection) in sources
        .iter()
        .filter_map(|source| source.get_intersections())
        .flatten()
    {
        if let Ok(mut mesh) = meshes.get_mut(*entity) {
            mesh.intersection.push(intersection.to_owned());
            previous_intersections.push(*entity);
        }
    }
}

/// Cast a ray on a mesh, and returns the intersection
pub fn ray_intersection_over_mesh(
    mesh: &Mesh,
    mesh_to_world: &Mat4,
    ray: &Ray3d,
    backface_culling: Backfaces,
) -> Option<IntersectionData> {
    if mesh.primitive_topology() != PrimitiveTopology::TriangleList {
        error!(
            "Invalid intersection check: `TriangleList` is the only supported `PrimitiveTopology`"
        );
        return None;
    }
    // Get the vertex positions from the mesh reference resolved from the mesh handle
    let vertex_positions: &Vec<[f32; 3]> = match mesh.attribute(Mesh::ATTRIBUTE_POSITION) {
        None => panic!("Mesh does not contain vertex positions"),
        Some(vertex_values) => match &vertex_values {
            VertexAttributeValues::Float32x3(positions) => positions,
            _ => panic!("Unexpected types in {:?}", Mesh::ATTRIBUTE_POSITION),
        },
    };
    let vertex_normals: Option<&[[f32; 3]]> =
        if let Some(normal_values) = mesh.attribute(Mesh::ATTRIBUTE_NORMAL) {
            match &normal_values {
                VertexAttributeValues::Float32x3(normals) => Some(normals),
                _ => None,
            }
        } else {
            None
        };

    if let Some(indices) = &mesh.indices() {
        // Iterate over the list of pick rays that belong to the same group as this mesh
        match indices {
            Indices::U16(vertex_indices) => ray_mesh_intersection(
                mesh_to_world,
                vertex_positions,
                vertex_normals,
                ray,
                Some(vertex_indices),
                backface_culling,
            ),
            Indices::U32(vertex_indices) => ray_mesh_intersection(
                mesh_to_world,
                vertex_positions,
                vertex_normals,
                ray,
                Some(vertex_indices),
                backface_culling,
            ),
        }
    } else {
        ray_mesh_intersection(
            mesh_to_world,
            vertex_positions,
            vertex_normals,
            ray,
            None::<&Vec<u32>>,
            backface_culling,
        )
    }
}

pub trait IntoUsize: Copy {
    fn into_usize(self) -> usize;
}
impl IntoUsize for u16 {
    fn into_usize(self) -> usize {
        self as usize
    }
}
impl IntoUsize for u32 {
    fn into_usize(self) -> usize {
        self as usize
    }
}

/// Checks if a ray intersects a mesh, and returns the nearest intersection if one exists.
pub fn ray_mesh_intersection(
    mesh_to_world: &Mat4,
    vertex_positions: &[[f32; 3]],
    vertex_normals: Option<&[[f32; 3]]>,
    pick_ray: &Ray3d,
    indices: Option<&Vec<impl IntoUsize>>,
    backface_culling: Backfaces,
) -> Option<IntersectionData> {
    // The ray cast can hit the same mesh many times, so we need to track which hit is
    // closest to the camera, and record that.
    let mut min_pick_distance = f32::MAX;
    let mut pick_intersection = None;

    let world_to_mesh = mesh_to_world.inverse();

    let mesh_space_ray = Ray3d::new(
        world_to_mesh.transform_point3(pick_ray.origin()),
        world_to_mesh.transform_vector3(pick_ray.direction()),
    );

    if let Some(indices) = indices {
        // Make sure this chunk has 3 vertices to avoid a panic.
        if indices.len() % 3 != 0 {
            warn!("Index list not a multiple of 3");
            return None;
        }
        // Now that we're in the vector of vertex indices, we want to look at the vertex
        // positions for each triangle, so we'll take indices in chunks of three, where each
        // chunk of three indices are references to the three vertices of a triangle.
        for index in indices.chunks(3) {
            let tri_vertex_positions = [
                Vec3A::from(vertex_positions[index[0].into_usize()]),
                Vec3A::from(vertex_positions[index[1].into_usize()]),
                Vec3A::from(vertex_positions[index[2].into_usize()]),
            ];
            let tri_normals = vertex_normals.map(|normals| {
                [
                    Vec3A::from(normals[index[0].into_usize()]),
                    Vec3A::from(normals[index[1].into_usize()]),
                    Vec3A::from(normals[index[2].into_usize()]),
                ]
            });
            let intersection = triangle_intersection(
                tri_vertex_positions,
                tri_normals,
                min_pick_distance,
                mesh_space_ray,
                backface_culling,
            );
            if let Some(i) = intersection {
                pick_intersection = Some(IntersectionData::new(
                    mesh_to_world.transform_point3(i.position()),
                    mesh_to_world.transform_vector3(i.normal()),
                    mesh_to_world
                        .transform_vector3(mesh_space_ray.direction() * i.distance())
                        .length(),
                    i.triangle().map(|tri| {
                        Triangle::from([
                            mesh_to_world.transform_point3a(tri.v0),
                            mesh_to_world.transform_point3a(tri.v1),
                            mesh_to_world.transform_point3a(tri.v2),
                        ])
                    }),
                ));
                min_pick_distance = i.distance();
            }
        }
    } else {
        for i in (0..vertex_positions.len()).step_by(3) {
            let tri_vertex_positions = [
                Vec3A::from(vertex_positions[i]),
                Vec3A::from(vertex_positions[i + 1]),
                Vec3A::from(vertex_positions[i + 2]),
            ];
            let tri_normals = vertex_normals.map(|normals| {
                [
                    Vec3A::from(normals[i]),
                    Vec3A::from(normals[i + 1]),
                    Vec3A::from(normals[i + 2]),
                ]
            });
            let intersection = triangle_intersection(
                tri_vertex_positions,
                tri_normals,
                min_pick_distance,
                mesh_space_ray,
                backface_culling,
            );
            if let Some(i) = intersection {
                pick_intersection = Some(IntersectionData::new(
                    mesh_to_world.transform_point3(i.position()),
                    mesh_to_world.transform_vector3(i.normal()),
                    mesh_to_world
                        .transform_vector3(mesh_space_ray.direction() * i.distance())
                        .length(),
                    i.triangle().map(|tri| {
                        Triangle::from([
                            mesh_to_world.transform_point3a(tri.v0),
                            mesh_to_world.transform_point3a(tri.v1),
                            mesh_to_world.transform_point3a(tri.v2),
                        ])
                    }),
                ));
                min_pick_distance = i.distance();
            }
        }
    }
    pick_intersection
}

fn triangle_intersection(
    tri_vertices: [Vec3A; 3],
    tri_normals: Option<[Vec3A; 3]>,
    max_distance: f32,
    ray: Ray3d,
    backface_culling: Backfaces,
) -> Option<IntersectionData> {
    if tri_vertices
        .iter()
        .any(|&vertex| (vertex - ray.origin).length_squared() < max_distance.powi(2))
    {
        // Run the raycast on the ray and triangle
        if let Some(ray_hit) = ray_triangle_intersection(&ray, &tri_vertices, backface_culling) {
            let distance = *ray_hit.distance();
            if distance > 0.0 && distance < max_distance {
                let position = ray.position(distance);
                let normal = if let Some(normals) = tri_normals {
                    let u = ray_hit.uv_coords().0;
                    let v = ray_hit.uv_coords().1;
                    let w = 1.0 - u - v;
                    normals[1] * u + normals[2] * v + normals[0] * w
                } else {
                    (tri_vertices.v1() - tri_vertices.v0())
                        .cross(tri_vertices.v2() - tri_vertices.v0())
                        .normalize()
                };
                let intersection = IntersectionData::new(
                    position,
                    normal.into(),
                    distance,
                    Some(tri_vertices.to_triangle()),
                );
                return Some(intersection);
            }
        }
    }
    None
}

pub trait TriangleTrait {
    fn v0(&self) -> Vec3A;
    fn v1(&self) -> Vec3A;
    fn v2(&self) -> Vec3A;
    fn to_triangle(self) -> Triangle;
}
impl TriangleTrait for [Vec3A; 3] {
    fn v0(&self) -> Vec3A {
        self[0]
    }
    fn v1(&self) -> Vec3A {
        self[1]
    }
    fn v2(&self) -> Vec3A {
        self[2]
    }

    fn to_triangle(self) -> Triangle {
        Triangle::from(self)
    }
}
impl TriangleTrait for Triangle {
    fn v0(&self) -> Vec3A {
        self.v0
    }

    fn v1(&self) -> Vec3A {
        self.v1
    }

    fn v2(&self) -> Vec3A {
        self.v2
    }

    fn to_triangle(self) -> Triangle {
        self
    }
}

#[derive(Component)]
pub struct SimplifiedMesh {
    pub mesh: Handle<Mesh>,
}

#[derive(Component)]
pub struct NoBackfaceCulling;<|MERGE_RESOLUTION|>--- conflicted
+++ resolved
@@ -33,7 +33,7 @@
 pub use debug::*;
 
 pub struct DefaultRaycastingPlugin<T>(pub PhantomData<fn() -> T>);
-impl<T: 'static + TypePath + Send + Sync + Clone> Plugin for DefaultRaycastingPlugin<T> {
+impl<T: TypePath + Send + Sync> Plugin for DefaultRaycastingPlugin<T> {
     fn build(&self, app: &mut App) {
         app.init_resource::<DefaultPluginState<T>>().add_systems(
             First,
@@ -154,19 +154,16 @@
 /// # Requirements
 ///
 /// The marked entity must also have a [Mesh] component.
-<<<<<<< HEAD
-#[derive(Component, Debug, Clone)]
-pub struct RaycastMesh<T: Reflect> {
+#[derive(Component, Debug, Clone, Reflect)]
+#[reflect(Component)]
+pub struct RaycastMesh<T: TypePath> {
+    #[reflect(ignore)]
     pub intersection: ArrayVec<IntersectionData, 1>,
-=======
-#[derive(Component, Debug, Clone, Reflect)]
-pub struct RaycastMesh<T> {
     #[reflect(ignore)]
->>>>>>> 0552cf91
     _marker: PhantomData<T>,
 }
 
-impl<T> Default for RaycastMesh<T> {
+impl<T: TypePath> Default for RaycastMesh<T> {
     fn default() -> Self {
         RaycastMesh {
             intersection: ArrayVec::new(),
@@ -179,7 +176,8 @@
 /// is generated when the RaycastSource is initialized, either by waiting for update_raycast system
 /// to process the ray, or by using a `with_ray` function.`
 #[derive(Component, Clone, Reflect)]
-pub struct RaycastSource<T: Clone> {
+#[reflect(Component)]
+pub struct RaycastSource<T: TypePath> {
     pub cast_method: RaycastMethod,
     #[reflect(skip_serializing)]
     pub ray: Option<Ray3d>,
@@ -189,7 +187,7 @@
     _marker: PhantomData<fn() -> T>,
 }
 
-impl<T: Clone> Default for RaycastSource<T> {
+impl<T: TypePath> Default for RaycastSource<T> {
     fn default() -> Self {
         RaycastSource {
             cast_method: RaycastMethod::Screenspace(Vec2::ZERO),
@@ -200,7 +198,7 @@
     }
 }
 
-impl<T: Clone> RaycastSource<T> {
+impl<T: TypePath> RaycastSource<T> {
     /// Instantiates a [RaycastSource]. It will not be initialized until the update_raycast system
     /// runs, or one of the `with_ray` functions is run.
     pub fn new() -> RaycastSource<T> {
@@ -311,7 +309,7 @@
     Transform,
 }
 
-pub fn build_rays<T: TypePath + Clone + 'static>(
+pub fn build_rays<T: TypePath>(
     mut pick_source_query: Query<(
         &mut RaycastSource<T>,
         Option<&GlobalTransform>,
@@ -363,7 +361,7 @@
 /// Iterates through all entities with the [RaycastMesh] component, checking for
 /// intersections. If these entities have bounding volumes, these will be checked first, greatly
 /// accelerating the process.
-pub fn update_raycast<T: TypePath + Send + Sync + Clone + 'static>(
+pub fn update_raycast<T: TypePath + Send + Sync + 'static>(
     // Resources
     meshes: Res<Assets<Mesh>>,
     // Queries
@@ -501,16 +499,9 @@
         }
     }
 }
-<<<<<<< HEAD
-
-pub fn update_intersections<T: Reflect + Clone + 'static>(
+pub fn update_intersections<T: TypePath + Send + Sync>(
+    sources: Query<&RaycastSource<T>>,
     mut meshes: Query<&mut RaycastMesh<T>>,
-=======
-pub fn update_intersections<T: TypePath + Send + Sync + Clone + 'static>(
-    mut commands: Commands,
-    mut intersections: Query<&mut Intersection<T>>,
->>>>>>> 0552cf91
-    sources: Query<&RaycastSource<T>>,
     mut previous_intersections: Local<Vec<Entity>>,
 ) {
     // Clear any entities with intersections last frame
