--- conflicted
+++ resolved
@@ -1,4 +1,3 @@
-<<<<<<< HEAD
 mod bounding;
 mod debug;
 mod primitives;
@@ -667,670 +666,4 @@
 
 pub struct SimplifiedMesh {
     pub mesh: Handle<Mesh>,
-}
-=======
-mod bounding;
-mod debug;
-mod primitives;
-mod raycast;
-
-pub use crate::bounding::{update_bound_sphere, BoundVol, BoundingSphere};
-pub use crate::debug::*;
-pub use crate::primitives::*;
-
-use crate::raycast::*;
-use bevy::{
-    ecs::schedule::ShouldRun,
-    prelude::*,
-    render::{
-        camera::Camera,
-        mesh::{Indices, Mesh, VertexAttributeValues},
-    },
-    tasks::prelude::*,
-};
-use std::marker::PhantomData;
-use std::sync::{Arc, Mutex};
-use wgpu::PrimitiveTopology;
-
-pub struct DefaultRaycastingPlugin<T: 'static + Send + Sync>(pub PhantomData<T>);
-impl<T: 'static + Send + Sync> Plugin for DefaultRaycastingPlugin<T> {
-    fn build(&self, app: &mut App) {
-        app.init_resource::<DefaultPluginState<T>>()
-            .add_system_set_to_stage(
-                CoreStage::PreUpdate,
-                SystemSet::new()
-                    .with_system(
-                        build_rays::<T>
-                            .label(RaycastSystem::BuildRays)
-                            .with_run_criteria(|state: Res<DefaultPluginState<T>>| {
-                                bool_criteria(state.build_rays)
-                            }),
-                    )
-                    .with_system(
-                        update_raycast::<T>
-                            .label(RaycastSystem::UpdateRaycast)
-                            .with_run_criteria(|state: Res<DefaultPluginState<T>>| {
-                                bool_criteria(state.update_raycast)
-                            })
-                            .after(RaycastSystem::BuildRays),
-                    )
-                    .with_system(
-                        update_debug_cursor::<T>
-                            .label(RaycastSystem::UpdateDebugCursor)
-                            .with_run_criteria(|state: Res<DefaultPluginState<T>>| {
-                                bool_criteria(state.update_debug_cursor)
-                            })
-                            .after(RaycastSystem::UpdateRaycast),
-                    ),
-            );
-    }
-}
-impl<T: 'static + Send + Sync> Default for DefaultRaycastingPlugin<T> {
-    fn default() -> Self {
-        DefaultRaycastingPlugin(PhantomData::<T>)
-    }
-}
-
-fn bool_criteria(flag: bool) -> ShouldRun {
-    if flag {
-        ShouldRun::Yes
-    } else {
-        ShouldRun::No
-    }
-}
-
-#[derive(Debug, Hash, PartialEq, Eq, Clone, SystemLabel)]
-pub enum RaycastSystem {
-    BuildRays,
-    UpdateRaycast,
-    UpdateDebugCursor,
-}
-
-/// Global plugin state used to enable or disable all ray casting for a given type T.
-#[derive(Component)]
-pub struct DefaultPluginState<T> {
-    pub build_rays: bool,
-    pub update_raycast: bool,
-    pub update_debug_cursor: bool,
-    _marker: PhantomData<T>,
-}
-
-impl<T> Default for DefaultPluginState<T> {
-    fn default() -> Self {
-        DefaultPluginState {
-            build_rays: true,
-            update_raycast: true,
-            update_debug_cursor: false,
-            _marker: PhantomData::<T>::default(),
-        }
-    }
-}
-
-impl<T> DefaultPluginState<T> {
-    pub fn with_debug_cursor(self) -> Self {
-        DefaultPluginState {
-            update_debug_cursor: true,
-            ..self
-        }
-    }
-}
-
-/// Marks an entity as pickable, with type T.
-///
-/// # Requirements
-///
-/// The marked entity must also have a [Mesh] component.
-#[derive(Component, Debug)]
-pub struct RayCastMesh<T> {
-    _marker: PhantomData<T>,
-}
-
-impl<T> Default for RayCastMesh<T> {
-    fn default() -> Self {
-        RayCastMesh {
-            _marker: PhantomData::default(),
-        }
-    }
-}
-
-/// The `RayCastSource` component is used to generate rays with the specified `cast_method`. A `ray`
-/// is generated when the RayCastSource is initialized, either by waiting for update_raycast system
-/// to process the ray, or by using a `with_ray` function.
-#[derive(Component)]
-pub struct RayCastSource<T> {
-    pub cast_method: RayCastMethod,
-    ray: Option<Ray3d>,
-    intersections: Vec<(Entity, Intersection)>,
-    _marker: PhantomData<T>,
-}
-
-impl<T> Default for RayCastSource<T> {
-    fn default() -> Self {
-        RayCastSource {
-            cast_method: RayCastMethod::Screenspace(Vec2::ZERO),
-            ray: None,
-            intersections: Vec::new(),
-            _marker: PhantomData::default(),
-        }
-    }
-}
-
-impl<T> RayCastSource<T> {
-    /// Instantiates a [RayCastSource]. It will not be initialized until the update_raycast system
-    /// runs, or one of the `with_ray` functions is run.
-    pub fn new() -> RayCastSource<T> {
-        RayCastSource::default()
-    }
-    /// Initializes a [RayCastSource] with a valid screenspace ray.
-    pub fn with_ray_screenspace(
-        &self,
-        cursor_pos_screen: Vec2,
-        windows: &Res<Windows>,
-        camera: &Camera,
-        camera_transform: &GlobalTransform,
-    ) -> Self {
-        RayCastSource {
-            cast_method: RayCastMethod::Screenspace(cursor_pos_screen),
-            ray: Ray3d::from_screenspace(cursor_pos_screen, windows, camera, camera_transform),
-            intersections: self.intersections.clone(),
-            _marker: self._marker,
-        }
-    }
-    /// Initializes a [RayCastSource] with a valid ray derived from a transform.
-    pub fn with_ray_transform(&self, transform: Mat4) -> Self {
-        RayCastSource {
-            cast_method: RayCastMethod::Transform,
-            ray: Some(Ray3d::from_transform(transform)),
-            intersections: self.intersections.clone(),
-            _marker: self._marker,
-        }
-    }
-    /// Instantiates and initializes a [RayCastSource] with a valid screenspace ray.
-    pub fn new_screenspace(
-        cursor_pos_screen: Vec2,
-        windows: &Res<Windows>,
-        camera: &Camera,
-        camera_transform: &GlobalTransform,
-    ) -> Self {
-        RayCastSource::new().with_ray_screenspace(
-            cursor_pos_screen,
-            windows,
-            camera,
-            camera_transform,
-        )
-    }
-    /// Initializes a [RayCastSource] with a valid ray derived from a transform.
-    pub fn new_transform(transform: Mat4) -> Self {
-        RayCastSource::new().with_ray_transform(transform)
-    }
-    /// Instantiates a [RayCastSource] with [RayCastMethod::Transform], and an empty ray. It will not
-    /// be initialized until the [update_raycast] system is run and a [GlobalTransform] is present on
-    /// this entity.
-    /// # Warning
-    /// Only use this if the entity this is associated with will have its [Transform] or
-    /// [GlobalTransform] specified elsewhere. If the [GlobalTransform] is not set, this ray casting
-    /// source will never be able to generate a raycast.
-    pub fn new_transform_empty() -> Self {
-        RayCastSource {
-            cast_method: RayCastMethod::Transform,
-            ..Default::default()
-        }
-    }
-    pub fn intersect_list(&self) -> Option<&Vec<(Entity, Intersection)>> {
-        if self.intersections.is_empty() {
-            None
-        } else {
-            Some(&self.intersections)
-        }
-    }
-    pub fn intersect_top(&self) -> Option<(Entity, Intersection)> {
-        if self.intersections.is_empty() {
-            None
-        } else {
-            self.intersections.first().copied()
-        }
-    }
-    pub fn intersect_primitive(&self, shape: Primitive3d) -> Option<Intersection> {
-        let ray = self.ray?;
-        match shape {
-            Primitive3d::Plane {
-                point: plane_origin,
-                normal: plane_normal,
-            } => {
-                // assuming vectors are all normalized
-                let denominator = ray.direction().dot(plane_normal);
-                if denominator.abs() > f32::EPSILON {
-                    let point_to_point = plane_origin - ray.origin();
-                    let intersect_dist = plane_normal.dot(point_to_point) / denominator;
-                    let intersect_position = ray.direction() * intersect_dist + ray.origin();
-                    Some(Intersection::new(
-                        intersect_position,
-                        plane_normal,
-                        intersect_dist,
-                        None,
-                    ))
-                } else {
-                    None
-                }
-            }
-        }
-    }
-    /// Get a reference to the ray cast source's ray.
-    pub fn ray(&self) -> Option<Ray3d> {
-        self.ray
-    }
-
-    /// Get a mutable reference to the ray cast source's intersections.
-    pub fn intersections_mut(&mut self) -> &mut Vec<(Entity, Intersection)> {
-        &mut self.intersections
-    }
-}
-
-/// Specifies the method used to generate rays.
-pub enum RayCastMethod {
-    /// Specify screen coordinates relative to the camera component associated with this entity.
-    ///
-    /// # Component Requirements
-    ///
-    /// This requires a [Windows] resource to convert the cursor coordinates to NDC, and a [Camera]
-    /// component associated with this [RayCastSource]'s entity, to determine where the screenspace
-    /// ray is firing from in the world.
-    Screenspace(Vec2),
-    /// Use a transform in world space to define a pick ray. This transform is applied to a vector
-    /// at the origin pointing up to generate a ray.
-    ///
-    /// # Component Requirements
-    ///
-    /// Requires a [GlobalTransform] component associated with this [RayCastSource]'s entity.
-    Transform,
-}
-
-#[allow(clippy::type_complexity)]
-pub fn build_rays<T: 'static + Send + Sync>(
-    windows: Res<Windows>,
-    mut pick_source_query: Query<(
-        &mut RayCastSource<T>,
-        Option<&GlobalTransform>,
-        Option<&Camera>,
-    )>,
-) {
-    for (mut pick_source, transform, camera) in &mut pick_source_query.iter_mut() {
-        pick_source.ray = match &mut pick_source.cast_method {
-            RayCastMethod::Screenspace(cursor_pos_screen) => {
-                // Get all the info we need from the camera and window
-                let camera = match camera {
-                    Some(camera) => camera,
-                    None => {
-                        error!(
-                        "The PickingSource is a CameraScreenSpace but has no associated Camera component"
-                    );
-                        return;
-                    }
-                };
-                let camera_transform = match transform {
-                    Some(transform) => transform,
-                    None => {
-                        error!(
-                        "The PickingSource is a CameraScreenSpace but has no associated GlobalTransform component"
-                    );
-                        return;
-                    }
-                };
-                Ray3d::from_screenspace(*cursor_pos_screen, &windows, camera, camera_transform)
-            }
-            // Use the specified transform as the origin and direction of the ray
-            RayCastMethod::Transform => {
-                let transform = match transform {
-                    Some(matrix) => matrix,
-                    None => {
-                        error!(
-                        "The PickingSource is a Transform but has no associated GlobalTransform component"
-                    );
-                        return
-                    }
-                }
-                .compute_matrix();
-                Some(Ray3d::from_transform(transform))
-            }
-        };
-    }
-}
-
-/// Iterates through all entities with the [RayCastMesh] component, checking for
-/// intersections. If these entities have bounding volumes, these will be checked first, greatly
-/// accelerating the process.
-#[allow(clippy::type_complexity)]
-pub fn update_raycast<T: 'static + Send + Sync>(
-    // Resources
-    pool: Res<ComputeTaskPool>,
-    meshes: Res<Assets<Mesh>>,
-    // Queries
-    mut pick_source_query: Query<&mut RayCastSource<T>>,
-    culling_query: Query<
-        (&Visibility, Option<&BoundVol>, &GlobalTransform, Entity),
-        With<RayCastMesh<T>>,
-    >,
-    mesh_query: Query<
-        (
-            &Handle<Mesh>,
-            Option<&SimplifiedMesh>,
-            &GlobalTransform,
-            Entity,
-        ),
-        With<RayCastMesh<T>>,
-    >,
-) {
-    for mut pick_source in pick_source_query.iter_mut() {
-        if let Some(ray) = pick_source.ray {
-            pick_source.intersections.clear();
-            // Create spans for tracing
-            let ray_cull = info_span!("ray culling");
-            let raycast = info_span!("raycast");
-
-            // Check all entities to see if the source ray intersects the bounding sphere, use this
-            // to build a short list of entities that are in the path of the ray.
-            let culled_list: Vec<Entity> = {
-                let _ray_cull_guard = ray_cull.enter();
-                culling_query
-                    .iter()
-                    .map(|(visibility, bound_vol, transform, entity)| {
-                        let visible = visibility.is_visible;
-                        let bound_hit = if let Some(bound_vol) = bound_vol {
-                            if let Some(sphere) = &bound_vol.sphere {
-                                let scaled_radius: f32 =
-                                    1.01 * sphere.radius() * transform.scale.max_element();
-                                let translated_origin =
-                                    sphere.origin() * transform.scale + transform.translation;
-                                let det = (ray.direction().dot(ray.origin() - translated_origin))
-                                    .powi(2)
-                                    - (Vec3::length_squared(ray.origin() - translated_origin)
-                                        - scaled_radius.powi(2));
-                                det >= 0.0 // Ray intersects the bounding sphere if det>=0
-                            } else {
-                                true // This bounding volume's sphere is not yet defined
-                            }
-                        } else {
-                            true // This entity has no bounding volume
-                        };
-                        if visible && bound_hit {
-                            Some(entity)
-                        } else {
-                            None
-                        }
-                    })
-                    .flatten()
-                    .collect()
-            };
-
-            let picks = Arc::new(Mutex::new(Vec::new()));
-
-            mesh_query.par_for_each(
-                &pool,
-                32,
-                |(mesh_handle, simplified_mesh, transform, entity)| {
-                    if culled_list.contains(&entity) {
-                        let _raycast_guard = raycast.enter();
-                        // Use the mesh handle to get a reference to a mesh asset
-                        if let Some(mesh) =
-                            meshes.get(simplified_mesh.map(|bm| &bm.mesh).unwrap_or(mesh_handle))
-                        {
-                            if let Some(intersection) =
-                                ray_intersection_over_mesh(mesh, &transform.compute_matrix(), &ray)
-                            {
-                                picks.clone().lock().unwrap().push((entity, intersection));
-                            }
-                        }
-                    }
-                },
-            );
-            let mut picks = Arc::try_unwrap(picks).unwrap().into_inner().unwrap();
-            picks.sort_by(|a, b| {
-                a.1.distance()
-                    .partial_cmp(&b.1.distance())
-                    .unwrap_or(std::cmp::Ordering::Equal)
-            });
-
-            pick_source.intersections = picks;
-        }
-    }
-}
-
-/// Cast a ray on a mesh, and returns the intersection
-pub fn ray_intersection_over_mesh(
-    mesh: &Mesh,
-    mesh_to_world: &Mat4,
-    ray: &Ray3d,
-) -> Option<Intersection> {
-    if mesh.primitive_topology() != PrimitiveTopology::TriangleList {
-        error!("bevy_mod_picking only supports TriangleList mesh topology");
-        return None;
-    }
-    // Get the vertex positions from the mesh reference resolved from the mesh handle
-    let vertex_positions: &Vec<[f32; 3]> = match mesh.attribute(Mesh::ATTRIBUTE_POSITION) {
-        None => panic!("Mesh does not contain vertex positions"),
-        Some(vertex_values) => match &vertex_values {
-            VertexAttributeValues::Float32x3(positions) => positions,
-            _ => panic!("Unexpected types in {}", Mesh::ATTRIBUTE_POSITION),
-        },
-    };
-    let vertex_normals: Option<&[[f32; 3]]> =
-        if let Some(normal_values) = mesh.attribute(Mesh::ATTRIBUTE_NORMAL) {
-            match &normal_values {
-                VertexAttributeValues::Float32x3(normals) => Some(normals),
-                _ => None,
-            }
-        } else {
-            None
-        };
-
-    if let Some(indices) = &mesh.indices() {
-        // Iterate over the list of pick rays that belong to the same group as this mesh
-        match indices {
-            Indices::U16(vertex_indices) => ray_mesh_intersection(
-                mesh_to_world,
-                vertex_positions,
-                vertex_normals,
-                ray,
-                Some(&vertex_indices.iter().map(|x| *x as u32).collect()),
-            ),
-            Indices::U32(vertex_indices) => ray_mesh_intersection(
-                mesh_to_world,
-                vertex_positions,
-                vertex_normals,
-                ray,
-                Some(vertex_indices),
-            ),
-        }
-    } else {
-        ray_mesh_intersection(mesh_to_world, vertex_positions, vertex_normals, ray, None)
-    }
-}
-
-/// Checks if a ray intersects a mesh, and returns the nearest intersection if one exists.
-pub fn ray_mesh_intersection(
-    mesh_to_world: &Mat4,
-    vertex_positions: &[[f32; 3]],
-    vertex_normals: Option<&[[f32; 3]]>,
-    pick_ray: &Ray3d,
-    indices: Option<&Vec<u32>>,
-) -> Option<Intersection> {
-    // The ray cast can hit the same mesh many times, so we need to track which hit is
-    // closest to the camera, and record that.
-    let mut min_pick_distance = f32::MAX;
-    let mut pick_intersection = None;
-
-    let world_to_mesh = mesh_to_world.inverse();
-
-    let mesh_space_ray = Ray3d::new(
-        world_to_mesh.transform_point3(pick_ray.origin()),
-        world_to_mesh.transform_vector3(pick_ray.direction()),
-    );
-
-    if let Some(indices) = indices {
-        // Make sure this chunk has 3 vertices to avoid a panic.
-        if indices.len() % 3 != 0 {
-            warn!("Index list not a multiple of 3");
-            return None;
-        }
-        // Now that we're in the vector of vertex indices, we want to look at the vertex
-        // positions for each triangle, so we'll take indices in chunks of three, where each
-        // chunk of three indices are references to the three vertices of a triangle.
-        for index in indices.chunks(3) {
-            let tri_vertex_positions = [
-                Vec3::from(vertex_positions[index[0] as usize]),
-                Vec3::from(vertex_positions[index[1] as usize]),
-                Vec3::from(vertex_positions[index[2] as usize]),
-            ];
-            let tri_normals = vertex_normals.map(|normals| {
-                [
-                    Vec3::from(normals[index[0] as usize]),
-                    Vec3::from(normals[index[1] as usize]),
-                    Vec3::from(normals[index[2] as usize]),
-                ]
-            });
-            let intersection = triangle_intersection(
-                tri_vertex_positions,
-                tri_normals,
-                min_pick_distance,
-                mesh_space_ray,
-            );
-            if let Some(i) = intersection {
-                pick_intersection = Some(Intersection::new(
-                    mesh_to_world.transform_point3(i.position()),
-                    mesh_to_world.transform_vector3(i.normal()),
-                    mesh_to_world
-                        .transform_vector3(mesh_space_ray.direction() * i.distance())
-                        .length(),
-                    i.world_triangle().map(|tri| {
-                        Triangle::from([
-                            mesh_to_world.transform_point3(tri.v0),
-                            mesh_to_world.transform_point3(tri.v1),
-                            mesh_to_world.transform_point3(tri.v2),
-                        ])
-                    }),
-                ));
-                min_pick_distance = i.distance();
-            }
-        }
-    } else {
-        for vertex in vertex_positions.chunks(3) {
-            let tri_vertex_positions = [
-                Vec3::from(vertex[0]),
-                Vec3::from(vertex[1]),
-                Vec3::from(vertex[2]),
-            ];
-            let tri_normals = vertex_normals.map(|normals| {
-                [
-                    Vec3::from(normals[0]),
-                    Vec3::from(normals[1]),
-                    Vec3::from(normals[2]),
-                ]
-            });
-            let intersection = triangle_intersection(
-                tri_vertex_positions,
-                tri_normals,
-                min_pick_distance,
-                mesh_space_ray,
-            );
-            if let Some(i) = intersection {
-                pick_intersection = Some(Intersection::new(
-                    mesh_to_world.transform_point3(i.position()),
-                    mesh_to_world.transform_vector3(i.normal()),
-                    mesh_to_world
-                        .transform_vector3(mesh_space_ray.direction() * i.distance())
-                        .length(),
-                    i.world_triangle().map(|tri| {
-                        Triangle::from([
-                            mesh_to_world.transform_point3(tri.v0),
-                            mesh_to_world.transform_point3(tri.v1),
-                            mesh_to_world.transform_point3(tri.v2),
-                        ])
-                    }),
-                ));
-                min_pick_distance = i.distance();
-            }
-        }
-    }
-    pick_intersection
-}
-
-fn triangle_intersection(
-    tri_vertices: [Vec3; 3],
-    tri_normals: Option<[Vec3; 3]>,
-    max_distance: f32,
-    ray: Ray3d,
-) -> Option<Intersection> {
-    if tri_vertices
-        .iter()
-        .any(|&vertex| (vertex - ray.origin()).length_squared() < max_distance.powi(2))
-    {
-        // Run the raycast on the ray and triangle
-        if let Some(ray_hit) =
-            ray_triangle_intersection(&ray, &tri_vertices, RaycastAlgorithm::default())
-        {
-            let distance = *ray_hit.distance();
-            if distance > 0.0 && distance < max_distance {
-                let position = ray.position(distance);
-                let normal = if let Some(normals) = tri_normals {
-                    let u = ray_hit.uv_coords().0;
-                    let v = ray_hit.uv_coords().1;
-                    let w = 1.0 - u - v;
-                    normals[1] * u + normals[2] * v + normals[0] * w
-                } else {
-                    (tri_vertices.v1() - tri_vertices.v0())
-                        .cross(tri_vertices.v2() - tri_vertices.v0())
-                        .normalize()
-                };
-                let intersection =
-                    Intersection::new(position, normal, distance, Some(tri_vertices.to_triangle()));
-                return Some(intersection);
-            }
-        }
-    }
-    None
-}
-
-pub trait TriangleTrait {
-    fn v0(&self) -> Vec3;
-    fn v1(&self) -> Vec3;
-    fn v2(&self) -> Vec3;
-    fn to_triangle(self) -> Triangle;
-}
-impl TriangleTrait for [Vec3; 3] {
-    fn v0(&self) -> Vec3 {
-        self[0]
-    }
-    fn v1(&self) -> Vec3 {
-        self[1]
-    }
-    fn v2(&self) -> Vec3 {
-        self[2]
-    }
-
-    fn to_triangle(self) -> Triangle {
-        Triangle::from(self)
-    }
-}
-impl TriangleTrait for Triangle {
-    fn v0(&self) -> Vec3 {
-        self.v0
-    }
-
-    fn v1(&self) -> Vec3 {
-        self.v1
-    }
-
-    fn v2(&self) -> Vec3 {
-        self.v2
-    }
-
-    fn to_triangle(self) -> Triangle {
-        self
-    }
-}
-
-#[derive(Component)]
-pub struct SimplifiedMesh {
-    pub mesh: Handle<Mesh>,
-}
->>>>>>> b903e2f7
+}