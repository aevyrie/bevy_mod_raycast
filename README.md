<div align="center">

# Raycasting for Bevy
  
[![CI](https://github.com/aevyrie/bevy_mod_raycast/workflows/CI/badge.svg?branch=master)](https://github.com/aevyrie/bevy_mod_raycast/actions?query=workflow%3A%22CI%22+branch%3Amaster)
[![crates.io](https://img.shields.io/crates/v/bevy_mod_raycast)](https://crates.io/crates/bevy_mod_raycast)
[![docs.rs](https://docs.rs/bevy_mod_raycast/badge.svg)](https://docs.rs/bevy_mod_raycast)
[![Bevy tracking](https://img.shields.io/badge/Bevy%20tracking-main-lightblue)](https://github.com/bevyengine/bevy/blob/main/docs/plugins_guidelines.md#main-branch-tracking)

![raycast_demo](https://user-images.githubusercontent.com/2632925/164993927-079d960e-210f-4722-80c2-91059c460efc.gif)

A [Bevy](https://github.com/bevyengine/bevy) plugin for 3D ray casting against meshes. Used to build [`bevy_mod_picking`](https://github.com/aevyrie/bevy_mod_picking). Contributions welcome!
  
</div>

## Uses

This plugin makes it simple to create ray casting sources, such as a transform (first person, third person shooter), or screenspace coordinates (mouse picking). Rays are shot from these sources every frame using a bevy system, and the intersections are stored in the ray casting source's component. 

- Only meshes that you mark with a component will be checked for intersections. 
- You can define which ray casting source(s) should interact with which mesh(es) by marking grouped sources and targets with the same type. 
- This plugin also provides some functionality to compute the intersection of rays with primitive shapes.
- Acceleration is provided using Bevy's AABBs and visibility culling.

## Bevy Version Support

I intend to track the `main` branch of Bevy. PRs supporting this are welcome! 

<<<<<<< HEAD
|bevy|bevy_mod_raycast|
|---|---|
|0.7|0.4, 0.5|
|0.6|0.3|
|0.5|0.2|
|0.4|0.1|
=======
| bevy | bevy_mod_raycast |
| ---- | ---------------- |
| 0.8  | 0.6              |
| 0.7  | 0.4, 0.5         |
| 0.6  | 0.3              |
| 0.5  | 0.2              |
| 0.4  | 0.1              |
>>>>>>> 3b83e255

## Examples

Mouse picking using a ray cast built using screen space coordinates:

```shell
cargo run --example mouse_picking
```

Mouse picking using a ray cast built using screen space coordinates, for 2D meshes:

```shell
cargo run --example mouse_picking_2d
```

Ray casting from a camera using ray casts from the camera entity's GlobalTransform:

```shell
cargo run --example minimal
```

Manually compute raycast against primitive shape, and check for line-of-sight visibility
```shell
cargo run --example ray_intersection_over_mesh
```

*Optimization* Mouse picking over many meshes using AABBs:

```shell
cargo run --example bounding_volume
```

*Optimization* Mouse picking over complicated mesh using simplified mesh for the raycasting:

```shell
cargo run --example simplified_mesh
```<|MERGE_RESOLUTION|>--- conflicted
+++ resolved
@@ -1,81 +1,72 @@
-<div align="center">
-
-# Raycasting for Bevy
-  
-[![CI](https://github.com/aevyrie/bevy_mod_raycast/workflows/CI/badge.svg?branch=master)](https://github.com/aevyrie/bevy_mod_raycast/actions?query=workflow%3A%22CI%22+branch%3Amaster)
-[![crates.io](https://img.shields.io/crates/v/bevy_mod_raycast)](https://crates.io/crates/bevy_mod_raycast)
-[![docs.rs](https://docs.rs/bevy_mod_raycast/badge.svg)](https://docs.rs/bevy_mod_raycast)
-[![Bevy tracking](https://img.shields.io/badge/Bevy%20tracking-main-lightblue)](https://github.com/bevyengine/bevy/blob/main/docs/plugins_guidelines.md#main-branch-tracking)
-
-![raycast_demo](https://user-images.githubusercontent.com/2632925/164993927-079d960e-210f-4722-80c2-91059c460efc.gif)
-
-A [Bevy](https://github.com/bevyengine/bevy) plugin for 3D ray casting against meshes. Used to build [`bevy_mod_picking`](https://github.com/aevyrie/bevy_mod_picking). Contributions welcome!
-  
-</div>
-
-## Uses
-
-This plugin makes it simple to create ray casting sources, such as a transform (first person, third person shooter), or screenspace coordinates (mouse picking). Rays are shot from these sources every frame using a bevy system, and the intersections are stored in the ray casting source's component. 
-
-- Only meshes that you mark with a component will be checked for intersections. 
-- You can define which ray casting source(s) should interact with which mesh(es) by marking grouped sources and targets with the same type. 
-- This plugin also provides some functionality to compute the intersection of rays with primitive shapes.
-- Acceleration is provided using Bevy's AABBs and visibility culling.
-
-## Bevy Version Support
-
-I intend to track the `main` branch of Bevy. PRs supporting this are welcome! 
-
-<<<<<<< HEAD
-|bevy|bevy_mod_raycast|
-|---|---|
-|0.7|0.4, 0.5|
-|0.6|0.3|
-|0.5|0.2|
-|0.4|0.1|
-=======
-| bevy | bevy_mod_raycast |
-| ---- | ---------------- |
-| 0.8  | 0.6              |
-| 0.7  | 0.4, 0.5         |
-| 0.6  | 0.3              |
-| 0.5  | 0.2              |
-| 0.4  | 0.1              |
->>>>>>> 3b83e255
-
-## Examples
-
-Mouse picking using a ray cast built using screen space coordinates:
-
-```shell
-cargo run --example mouse_picking
-```
-
-Mouse picking using a ray cast built using screen space coordinates, for 2D meshes:
-
-```shell
-cargo run --example mouse_picking_2d
-```
-
-Ray casting from a camera using ray casts from the camera entity's GlobalTransform:
-
-```shell
-cargo run --example minimal
-```
-
-Manually compute raycast against primitive shape, and check for line-of-sight visibility
-```shell
-cargo run --example ray_intersection_over_mesh
-```
-
-*Optimization* Mouse picking over many meshes using AABBs:
-
-```shell
-cargo run --example bounding_volume
-```
-
-*Optimization* Mouse picking over complicated mesh using simplified mesh for the raycasting:
-
-```shell
-cargo run --example simplified_mesh
+<div align="center">
+
+# Raycasting for Bevy
+  
+[![CI](https://github.com/aevyrie/bevy_mod_raycast/workflows/CI/badge.svg?branch=master)](https://github.com/aevyrie/bevy_mod_raycast/actions?query=workflow%3A%22CI%22+branch%3Amaster)
+[![crates.io](https://img.shields.io/crates/v/bevy_mod_raycast)](https://crates.io/crates/bevy_mod_raycast)
+[![docs.rs](https://docs.rs/bevy_mod_raycast/badge.svg)](https://docs.rs/bevy_mod_raycast)
+[![Bevy tracking](https://img.shields.io/badge/Bevy%20tracking-main-lightblue)](https://github.com/bevyengine/bevy/blob/main/docs/plugins_guidelines.md#main-branch-tracking)
+
+![raycast_demo](https://user-images.githubusercontent.com/2632925/164993927-079d960e-210f-4722-80c2-91059c460efc.gif)
+
+A [Bevy](https://github.com/bevyengine/bevy) plugin for 3D ray casting against meshes. Used to build [`bevy_mod_picking`](https://github.com/aevyrie/bevy_mod_picking). Contributions welcome!
+  
+</div>
+
+## Uses
+
+This plugin makes it simple to create ray casting sources, such as a transform (first person, third person shooter), or screenspace coordinates (mouse picking). Rays are shot from these sources every frame using a bevy system, and the intersections are stored in the ray casting source's component. 
+
+- Only meshes that you mark with a component will be checked for intersections. 
+- You can define which ray casting source(s) should interact with which mesh(es) by marking grouped sources and targets with the same type. 
+- This plugin also provides some functionality to compute the intersection of rays with primitive shapes.
+- Acceleration is provided using Bevy's AABBs and visibility culling.
+
+## Bevy Version Support
+
+I intend to track the `main` branch of Bevy. PRs supporting this are welcome! 
+
+| bevy | bevy_mod_raycast |
+| ---- | ---------------- |
+| 0.8  | 0.6              |
+| 0.7  | 0.4, 0.5         |
+| 0.6  | 0.3              |
+| 0.5  | 0.2              |
+| 0.4  | 0.1              |
+
+## Examples
+
+Mouse picking using a ray cast built using screen space coordinates:
+
+```shell
+cargo run --example mouse_picking
+```
+
+Mouse picking using a ray cast built using screen space coordinates, for 2D meshes:
+
+```shell
+cargo run --example mouse_picking_2d
+```
+
+Ray casting from a camera using ray casts from the camera entity's GlobalTransform:
+
+```shell
+cargo run --example minimal
+```
+
+Manually compute raycast against primitive shape, and check for line-of-sight visibility
+```shell
+cargo run --example ray_intersection_over_mesh
+```
+
+*Optimization* Mouse picking over many meshes using AABBs:
+
+```shell
+cargo run --example bounding_volume
+```
+
+*Optimization* Mouse picking over complicated mesh using simplified mesh for the raycasting:
+
+```shell
+cargo run --example simplified_mesh
 ```