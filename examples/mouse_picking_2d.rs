--- conflicted
+++ resolved
@@ -51,13 +51,8 @@
     mut materials: ResMut<Assets<ColorMaterial>>,
 ) {
     commands
-<<<<<<< HEAD
         .spawn(Camera2dBundle::default())
-        .insert(RayCastSource::<MyRaycastSet>::new()); // Designate the camera as our source;
-=======
-        .spawn_bundle(Camera2dBundle::default())
         .insert(RaycastSource::<MyRaycastSet>::new()); // Designate the camera as our source;
->>>>>>> fe483e56
     commands
         .spawn(MaterialMesh2dBundle {
             mesh: meshes.add(Mesh::from(shape::Quad::default())).into(),
