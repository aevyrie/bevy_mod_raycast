--- conflicted
+++ resolved
@@ -1,320 +1,315 @@
-use std::f32::consts::FRAC_PI_2;
-
-use bevy::{prelude::*, window::PresentMode};
-
-use bevy_mod_raycast::{
-<<<<<<< HEAD
-    Backfaces, DefaultPluginState, DefaultRaycastingPlugin, Ray3d, ray_intersection_over_mesh,
-    RayCastMesh, RayCastMethod, RayCastSource, RaycastSystem,
-=======
-    ray_intersection_over_mesh, Backfaces, DefaultPluginState, DefaultRaycastingPlugin, Ray3d,
-    RaycastMesh, RaycastMethod, RaycastSource, RaycastSystem,
->>>>>>> fe483e56
-};
-
-// This example shows how to use `ray_intersection_over_mesh` to cast a ray over a mesh
-// without waiting for a frame to get results. This can be useful if you want to cast several rays
-// where each ray depends on the previous ray result for example.
-// This example only check for an obstacle. To get the angle to turn to avoid the obstacle,
-// you would need to rotate the ray and recast it until it doesn't intersect with the obstacle.
-
-fn main() {
-    App::new()
-        .add_plugins(DefaultPlugins.set(WindowPlugin {
-            window: WindowDescriptor {
-                present_mode: PresentMode::AutoNoVsync, // Reduces input latency
-                ..default()
-            },
-            ..default()
-        }))
-        .add_plugin(DefaultRaycastingPlugin::<Ground>::default())
-        .add_startup_system(setup)
-        .add_startup_system(setup_ui)
-        .add_system_to_stage(
-            CoreStage::First,
-            update_raycast_with_cursor.before(RaycastSystem::BuildRays::<Ground>),
-        )
-        .add_system(check_path)
-        .add_system(move_origin)
-        .run();
-}
-
-fn update_raycast_with_cursor(
-    mut cursor: EventReader<CursorMoved>,
-    mut query: Query<&mut RaycastSource<Ground>>,
-) {
-    for mut pick_source in &mut query {
-        if let Some(cursor_latest) = cursor.iter().last() {
-            pick_source.cast_method = RaycastMethod::Screenspace(cursor_latest.position);
-        }
-    }
-}
-
-fn setup_ui(mut commands: Commands, asset_server: Res<AssetServer>) {
-    let font = asset_server.load("fonts/FiraMono-Medium.ttf");
-    commands
-        .spawn(TextBundle {
-            style: Style {
-                align_self: AlignSelf::FlexStart,
-                flex_direction: FlexDirection::Column,
-                ..Default::default()
-            },
-            text: Text {
-                sections: vec![
-                    TextSection {
-                        value: "Path between shooter and mouse cursor: ".to_string(),
-                        style: TextStyle {
-                            font: font.clone(),
-                            font_size: 30.0,
-                            color: Color::WHITE,
-                        },
-                    },
-                    TextSection {
-                        value: "Direct!".to_string(),
-                        style: TextStyle {
-                            font,
-                            font_size: 30.0,
-                            color: Color::WHITE,
-                        },
-                    },
-                ],
-                ..Default::default()
-            },
-            ..Default::default()
-        })
-        .insert(PathStatus);
-}
-
-// Marker struct for the text
-#[derive(Component)]
-struct PathStatus;
-
-// Marker struct for the ground, used to get cursor position
-#[derive(Component)]
-struct Ground;
-
-// Marker struct for the path origin, shown by a cyan sphere
-#[derive(Component)]
-struct PathOrigin;
-
-// Marker struct for the path pointer, shown by a cyan box
-#[derive(Component)]
-struct PathPointer;
-
-// Marker struct for obstacles
-#[derive(Component)]
-struct PathObstacle;
-
-// Marker struct for the intersection point
-#[derive(Component)]
-struct PathObstaclePoint;
-
-fn setup(
-    mut commands: Commands,
-    mut meshes: ResMut<Assets<Mesh>>,
-    mut materials: ResMut<Assets<StandardMaterial>>,
-) {
-    // Enable the debug cursor against the `Ground`
-    commands.insert_resource(DefaultPluginState::<Ground>::default().with_debug_cursor());
-    // Spawn the camera
-    commands
-        .spawn(Camera3dBundle {
-            transform: Transform::from_xyz(-5.0, 10.0, 5.0).looking_at(Vec3::ZERO, Vec3::Y),
-            ..Default::default()
-        })
-        .insert(RaycastSource::<Ground>::new());
-
-    // Spawn a plane that will represent the ground. It will be used to pick the mouse location in 3D space
-    commands
-        .spawn(PbrBundle {
-            mesh: meshes.add(Mesh::from(shape::Plane { size: 500.0 })),
-            material: materials.add(Color::DARK_GRAY.into()),
-            ..Default::default()
-        })
-        .insert(RaycastMesh::<Ground>::default());
-
-    // Spawn obstacles
-    for x in -2..=2 {
-        for z in -2..=2 {
-            commands
-                .spawn(PbrBundle {
-                    mesh: meshes.add(Mesh::from(shape::Cube::default())),
-                    material: materials.add(Color::BLACK.into()),
-                    transform: Transform::from_xyz(x as f32 * 4.0, 0.0, z as f32 * 4.0),
-                    ..Default::default()
-                })
-                .insert(PathObstacle);
-        }
-    }
-    // Spawn the path origin
-    commands
-        .spawn(PbrBundle {
-            mesh: meshes.add(Mesh::from(shape::Cube::new(0.5))),
-            material: materials.add(Color::CYAN.into()),
-            transform: Transform {
-                translation: Vec3::new(-6.0, 0.0, -2.0),
-                ..Default::default()
-            },
-            ..Default::default()
-        })
-        .insert(PathOrigin)
-        .with_children(|from| {
-            // Spawn a visual indicator for the path direction
-            from.spawn(PbrBundle {
-                mesh: meshes.add(Mesh::from(shape::Box::default())),
-                material: materials.add(StandardMaterial {
-                    unlit: true,
-                    base_color: Color::RED,
-                    ..Default::default()
-                }),
-                transform: Transform::from_scale(Vec3::ZERO),
-                ..Default::default()
-            })
-                .insert(PathPointer);
-        });
-
-    // Spawn the intersection point, invisible by default until there is an intersection
-    commands
-        .spawn(PbrBundle {
-            mesh: meshes.add(Mesh::from(shape::Icosphere::default())),
-            material: materials.add(StandardMaterial {
-                unlit: true,
-                base_color: Color::RED,
-                ..Default::default()
-            }),
-            transform: Transform::from_scale(Vec3::splat(0.1)),
-            visibility: Visibility {
-                is_visible: false,
-                ..Default::default()
-            },
-            ..Default::default()
-        })
-        .insert(PathObstaclePoint);
-
-    commands.spawn(DirectionalLightBundle {
-        transform: Transform::from_translation(Vec3::new(4.0, 8.0, 4.0))
-            .looking_at(Vec3::ZERO, Vec3::Y),
-        ..Default::default()
-    });
-    commands.insert_resource(AmbientLight {
-        color: Color::WHITE,
-        brightness: 0.2,
-    });
-}
-
-// Move the path origin on mouse click
-fn move_origin(
-    mut from: Query<&mut Transform, With<PathOrigin>>,
-    to: Query<&RaycastSource<Ground>>,
-    mouse_event: Res<Input<MouseButton>>,
-) {
-    if let Ok(raycast_source) = to.get_single() {
-        if let Some(top_intersection) = raycast_source.intersect_top() {
-            let mut new_position = top_intersection.1.position();
-            new_position.y = 0.0;
-
-            if mouse_event.just_pressed(MouseButton::Left) {
-                if let Ok(mut transform) = from.get_single_mut() {
-                    transform.translation = new_position;
-                }
-            }
-        }
-    }
-}
-
-#[allow(clippy::type_complexity)]
-// Check the path between origin and mouse cursor position
-fn check_path(
-    mut from: Query<
-        &mut Transform,
-        (
-            With<PathOrigin>,
-            Without<PathObstacle>,
-            Without<PathObstaclePoint>,
-        ),
-    >,
-    mut pointer: Query<
-        &mut Transform,
-        (
-            With<PathPointer>,
-            Without<PathOrigin>,
-            Without<PathObstacle>,
-        ),
-    >,
-    to: Query<&RaycastSource<Ground>>,
-    obstacles: Query<(&Handle<Mesh>, &Transform), With<PathObstacle>>,
-    meshes: Res<Assets<Mesh>>,
-    mut status_query: Query<&mut Text, With<PathStatus>>,
-    mut intersection_point: Query<
-        (&mut Transform, &mut Visibility),
-        (
-            With<PathObstaclePoint>,
-            Without<PathObstacle>,
-            Without<PathOrigin>,
-            Without<PathPointer>,
-        ),
-    >,
-) {
-    if let Ok(mut origin_transform) = from.get_single_mut() {
-        let raycast_source = to.single();
-        let mut pointer = pointer.single_mut();
-        if let Some(top_intersection) = raycast_source.intersect_top() {
-            let from = origin_transform.translation;
-            let to = top_intersection.1.position();
-            let ray_direction = (to - from).normalize();
-
-            // Rotate the direction indicator
-            if Vec3::Z.angle_between(ray_direction) > FRAC_PI_2 {
-                origin_transform.rotation =
-                    Quat::from_rotation_y(Vec3::X.angle_between(ray_direction));
-            } else {
-                origin_transform.rotation =
-                    Quat::from_rotation_y(-Vec3::X.angle_between(ray_direction));
-            }
-
-            let ray = Ray3d::new(from, ray_direction);
-            if let Ok(mut text) = status_query.get_single_mut() {
-                if let Ok((mut intersection_transform, mut visible)) =
-                intersection_point.get_single_mut()
-                {
-                    // Set everything as OK in case there are no obstacle in path
-                    text.sections[1].value = "Direct!".to_string();
-                    text.sections[1].style.color = Color::GREEN;
-                    visible.is_visible = false;
-
-                    let mut closest_hit = f32::MAX;
-
-                    // Check for an obstacle on path
-                    for (mesh_handle, transform) in &obstacles {
-                        if let Some(mesh) = meshes.get(mesh_handle) {
-                            let mesh_to_world = transform.compute_matrix();
-
-                            // Check for intersection with this obstacle
-                            if let Some(intersection) = ray_intersection_over_mesh(
-                                mesh,
-                                &mesh_to_world,
-                                &ray,
-                                Backfaces::Cull,
-                            ) {
-                                // There was an intersection, check if it is before the cursor
-                                // on the ray
-                                let hit_distance = intersection.distance();
-                                let cursor_distance = from.distance(to);
-                                if hit_distance < cursor_distance && hit_distance < closest_hit {
-                                    text.sections[1].value = "Obstructed!".to_string();
-                                    text.sections[1].style.color = Color::RED;
-                                    intersection_transform.translation = intersection.position();
-                                    visible.is_visible = true;
-                                    closest_hit = hit_distance;
-                                }
-                            }
-                        }
-                    }
-
-                    pointer.scale = Vec3::new(closest_hit / 2.0, 0.05, 0.05);
-                    pointer.translation = Vec3::new(closest_hit / 2.0, 0.0, 0.0);
-                }
-            }
-        }
-    }
-}
+use std::f32::consts::FRAC_PI_2;
+
+use bevy::{prelude::*, window::PresentMode};
+
+use bevy_mod_raycast::{
+    Backfaces, DefaultPluginState, DefaultRaycastingPlugin, Ray3d, ray_intersection_over_mesh,
+    RaycastMesh, RaycastMethod, RaycastSource, RaycastSystem,
+};
+
+// This example shows how to use `ray_intersection_over_mesh` to cast a ray over a mesh
+// without waiting for a frame to get results. This can be useful if you want to cast several rays
+// where each ray depends on the previous ray result for example.
+// This example only check for an obstacle. To get the angle to turn to avoid the obstacle,
+// you would need to rotate the ray and recast it until it doesn't intersect with the obstacle.
+
+fn main() {
+    App::new()
+        .add_plugins(DefaultPlugins.set(WindowPlugin {
+            window: WindowDescriptor {
+                present_mode: PresentMode::AutoNoVsync, // Reduces input latency
+                ..default()
+            },
+            ..default()
+        }))
+        .add_plugin(DefaultRaycastingPlugin::<Ground>::default())
+        .add_startup_system(setup)
+        .add_startup_system(setup_ui)
+        .add_system_to_stage(
+            CoreStage::First,
+            update_raycast_with_cursor.before(RaycastSystem::BuildRays::<Ground>),
+        )
+        .add_system(check_path)
+        .add_system(move_origin)
+        .run();
+}
+
+fn update_raycast_with_cursor(
+    mut cursor: EventReader<CursorMoved>,
+    mut query: Query<&mut RaycastSource<Ground>>,
+) {
+    for mut pick_source in &mut query {
+        if let Some(cursor_latest) = cursor.iter().last() {
+            pick_source.cast_method = RaycastMethod::Screenspace(cursor_latest.position);
+        }
+    }
+}
+
+fn setup_ui(mut commands: Commands, asset_server: Res<AssetServer>) {
+    let font = asset_server.load("fonts/FiraMono-Medium.ttf");
+    commands
+        .spawn(TextBundle {
+            style: Style {
+                align_self: AlignSelf::FlexStart,
+                flex_direction: FlexDirection::Column,
+                ..Default::default()
+            },
+            text: Text {
+                sections: vec![
+                    TextSection {
+                        value: "Path between shooter and mouse cursor: ".to_string(),
+                        style: TextStyle {
+                            font: font.clone(),
+                            font_size: 30.0,
+                            color: Color::WHITE,
+                        },
+                    },
+                    TextSection {
+                        value: "Direct!".to_string(),
+                        style: TextStyle {
+                            font,
+                            font_size: 30.0,
+                            color: Color::WHITE,
+                        },
+                    },
+                ],
+                ..Default::default()
+            },
+            ..Default::default()
+        })
+        .insert(PathStatus);
+}
+
+// Marker struct for the text
+#[derive(Component)]
+struct PathStatus;
+
+// Marker struct for the ground, used to get cursor position
+#[derive(Component)]
+struct Ground;
+
+// Marker struct for the path origin, shown by a cyan sphere
+#[derive(Component)]
+struct PathOrigin;
+
+// Marker struct for the path pointer, shown by a cyan box
+#[derive(Component)]
+struct PathPointer;
+
+// Marker struct for obstacles
+#[derive(Component)]
+struct PathObstacle;
+
+// Marker struct for the intersection point
+#[derive(Component)]
+struct PathObstaclePoint;
+
+fn setup(
+    mut commands: Commands,
+    mut meshes: ResMut<Assets<Mesh>>,
+    mut materials: ResMut<Assets<StandardMaterial>>,
+) {
+    // Enable the debug cursor against the `Ground`
+    commands.insert_resource(DefaultPluginState::<Ground>::default().with_debug_cursor());
+    // Spawn the camera
+    commands
+        .spawn(Camera3dBundle {
+            transform: Transform::from_xyz(-5.0, 10.0, 5.0).looking_at(Vec3::ZERO, Vec3::Y),
+            ..Default::default()
+        })
+        .insert(RaycastSource::<Ground>::new());
+
+    // Spawn a plane that will represent the ground. It will be used to pick the mouse location in 3D space
+    commands
+        .spawn(PbrBundle {
+            mesh: meshes.add(Mesh::from(shape::Plane { size: 500.0 })),
+            material: materials.add(Color::DARK_GRAY.into()),
+            ..Default::default()
+        })
+        .insert(RaycastMesh::<Ground>::default());
+
+    // Spawn obstacles
+    for x in -2..=2 {
+        for z in -2..=2 {
+            commands
+                .spawn(PbrBundle {
+                    mesh: meshes.add(Mesh::from(shape::Cube::default())),
+                    material: materials.add(Color::BLACK.into()),
+                    transform: Transform::from_xyz(x as f32 * 4.0, 0.0, z as f32 * 4.0),
+                    ..Default::default()
+                })
+                .insert(PathObstacle);
+        }
+    }
+    // Spawn the path origin
+    commands
+        .spawn(PbrBundle {
+            mesh: meshes.add(Mesh::from(shape::Cube::new(0.5))),
+            material: materials.add(Color::CYAN.into()),
+            transform: Transform {
+                translation: Vec3::new(-6.0, 0.0, -2.0),
+                ..Default::default()
+            },
+            ..Default::default()
+        })
+        .insert(PathOrigin)
+        .with_children(|from| {
+            // Spawn a visual indicator for the path direction
+            from.spawn(PbrBundle {
+                mesh: meshes.add(Mesh::from(shape::Box::default())),
+                material: materials.add(StandardMaterial {
+                    unlit: true,
+                    base_color: Color::RED,
+                    ..Default::default()
+                }),
+                transform: Transform::from_scale(Vec3::ZERO),
+                ..Default::default()
+            })
+                .insert(PathPointer);
+        });
+
+    // Spawn the intersection point, invisible by default until there is an intersection
+    commands
+        .spawn(PbrBundle {
+            mesh: meshes.add(Mesh::from(shape::Icosphere::default())),
+            material: materials.add(StandardMaterial {
+                unlit: true,
+                base_color: Color::RED,
+                ..Default::default()
+            }),
+            transform: Transform::from_scale(Vec3::splat(0.1)),
+            visibility: Visibility {
+                is_visible: false,
+                ..Default::default()
+            },
+            ..Default::default()
+        })
+        .insert(PathObstaclePoint);
+
+    commands.spawn(DirectionalLightBundle {
+        transform: Transform::from_translation(Vec3::new(4.0, 8.0, 4.0))
+            .looking_at(Vec3::ZERO, Vec3::Y),
+        ..Default::default()
+    });
+    commands.insert_resource(AmbientLight {
+        color: Color::WHITE,
+        brightness: 0.2,
+    });
+}
+
+// Move the path origin on mouse click
+fn move_origin(
+    mut from: Query<&mut Transform, With<PathOrigin>>,
+    to: Query<&RaycastSource<Ground>>,
+    mouse_event: Res<Input<MouseButton>>,
+) {
+    if let Ok(raycast_source) = to.get_single() {
+        if let Some(top_intersection) = raycast_source.intersect_top() {
+            let mut new_position = top_intersection.1.position();
+            new_position.y = 0.0;
+
+            if mouse_event.just_pressed(MouseButton::Left) {
+                if let Ok(mut transform) = from.get_single_mut() {
+                    transform.translation = new_position;
+                }
+            }
+        }
+    }
+}
+
+#[allow(clippy::type_complexity)]
+// Check the path between origin and mouse cursor position
+fn check_path(
+    mut from: Query<
+        &mut Transform,
+        (
+            With<PathOrigin>,
+            Without<PathObstacle>,
+            Without<PathObstaclePoint>,
+        ),
+    >,
+    mut pointer: Query<
+        &mut Transform,
+        (
+            With<PathPointer>,
+            Without<PathOrigin>,
+            Without<PathObstacle>,
+        ),
+    >,
+    to: Query<&RaycastSource<Ground>>,
+    obstacles: Query<(&Handle<Mesh>, &Transform), With<PathObstacle>>,
+    meshes: Res<Assets<Mesh>>,
+    mut status_query: Query<&mut Text, With<PathStatus>>,
+    mut intersection_point: Query<
+        (&mut Transform, &mut Visibility),
+        (
+            With<PathObstaclePoint>,
+            Without<PathObstacle>,
+            Without<PathOrigin>,
+            Without<PathPointer>,
+        ),
+    >,
+) {
+    if let Ok(mut origin_transform) = from.get_single_mut() {
+        let raycast_source = to.single();
+        let mut pointer = pointer.single_mut();
+        if let Some(top_intersection) = raycast_source.intersect_top() {
+            let from = origin_transform.translation;
+            let to = top_intersection.1.position();
+            let ray_direction = (to - from).normalize();
+
+            // Rotate the direction indicator
+            if Vec3::Z.angle_between(ray_direction) > FRAC_PI_2 {
+                origin_transform.rotation =
+                    Quat::from_rotation_y(Vec3::X.angle_between(ray_direction));
+            } else {
+                origin_transform.rotation =
+                    Quat::from_rotation_y(-Vec3::X.angle_between(ray_direction));
+            }
+
+            let ray = Ray3d::new(from, ray_direction);
+            if let Ok(mut text) = status_query.get_single_mut() {
+                if let Ok((mut intersection_transform, mut visible)) =
+                intersection_point.get_single_mut()
+                {
+                    // Set everything as OK in case there are no obstacle in path
+                    text.sections[1].value = "Direct!".to_string();
+                    text.sections[1].style.color = Color::GREEN;
+                    visible.is_visible = false;
+
+                    let mut closest_hit = f32::MAX;
+
+                    // Check for an obstacle on path
+                    for (mesh_handle, transform) in &obstacles {
+                        if let Some(mesh) = meshes.get(mesh_handle) {
+                            let mesh_to_world = transform.compute_matrix();
+
+                            // Check for intersection with this obstacle
+                            if let Some(intersection) = ray_intersection_over_mesh(
+                                mesh,
+                                &mesh_to_world,
+                                &ray,
+                                Backfaces::Cull,
+                            ) {
+                                // There was an intersection, check if it is before the cursor
+                                // on the ray
+                                let hit_distance = intersection.distance();
+                                let cursor_distance = from.distance(to);
+                                if hit_distance < cursor_distance && hit_distance < closest_hit {
+                                    text.sections[1].value = "Obstructed!".to_string();
+                                    text.sections[1].style.color = Color::RED;
+                                    intersection_transform.translation = intersection.position();
+                                    visible.is_visible = true;
+                                    closest_hit = hit_distance;
+                                }
+                            }
+                        }
+                    }
+
+                    pointer.scale = Vec3::new(closest_hit / 2.0, 0.05, 0.05);
+                    pointer.translation = Vec3::new(closest_hit / 2.0, 0.0, 0.0);
+                }
+            }
+        }
+    }
+}