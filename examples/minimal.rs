--- conflicted
+++ resolved
@@ -1,87 +1,79 @@
-use bevy::{core_pipeline::tonemapping::Tonemapping, prelude::*};
-use bevy_mod_raycast::{
-    print_intersections, DefaultPluginState, DefaultRaycastingPlugin, RaycastMesh, RaycastSource,
-};
-
-// This example casts a ray from the camera using its transform, intersects a mesh, displays
-// the debug cursor at the intersection, and reports the intersection.
-//
-// It also demonstrates how normals are interpolated. Notice the debug cursor doesn't snap to the
-// faces of the low-poly sphere's faces, but smoothly interpolates using the mesh's normals.
-
-fn main() {
-    App::new()
-<<<<<<< HEAD
-        .add_plugins(DefaultPlugins)
-        .add_plugin(DefaultRaycastingPlugin::<MyRaycastSet>::default())
-        .add_startup_system(setup)
-        .add_system(rotator)
-        .add_system(print_intersections::<MyRaycastSet>)
-=======
-        .add_plugins((
-            DefaultPlugins,
-            DefaultRaycastingPlugin::<MyRaycastSet>::default(),
-        ))
-        .add_systems(Startup, setup)
-        .add_systems(Update, (rotator, intersection))
->>>>>>> 0552cf91
-        .run();
-}
-
-// Mark our generic `RaycastMesh`s and `RaycastSource`s as part of the same "RaycastSet". This
-// plugin uses generics to distinguish between groups of raycasters.
-#[derive(Reflect, Clone)]
-struct MyRaycastSet;
-
-// Set up a simple scene with a sphere, camera, and light.
-fn setup(
-    mut commands: Commands,
-    mut meshes: ResMut<Assets<Mesh>>,
-    mut materials: ResMut<Assets<StandardMaterial>>,
-) {
-    // Overwrite the default plugin state with one that enables the debug cursor. This line can be
-    // removed if the debug cursor isn't needed as the state is set to default values when the
-    // default plugin is added.
-    commands.insert_resource(DefaultPluginState::<MyRaycastSet>::default().with_debug_cursor());
-    commands.spawn((
-        Camera3dBundle {
-            projection: Projection::Orthographic(OrthographicProjection {
-                scale: 0.01,
-                ..default()
-            }),
-            tonemapping: Tonemapping::ReinhardLuminance,
-            ..default()
-        },
-        // Designate the camera as our ray casting source. Using `new_transform_empty()` means that
-        // the ray casting source will not be initialized with a valid ray. Instead, a ray will be
-        // calculated the first time the update_raycast system runs. Because we are setting this as
-        // a RaycastMethod::Transform source, the update_raycast system will look for a
-        // GlobalTransform on the camera entity, and build a ray using this transform. In this
-        // example, this means that as the camera rotates in the scene, the update_raycast system
-        // will build a valid ray every frame using the camera's updated position.
-        RaycastSource::<MyRaycastSet>::new_transform_empty(),
-    ));
-    commands.spawn((
-        PbrBundle {
-            mesh: meshes.add(Mesh::try_from(shape::Icosphere::default()).unwrap()),
-            material: materials.add(Color::rgb(1.0, 1.0, 1.0).into()),
-            transform: Transform::from_translation(Vec3::new(0.0, 0.0, -5.0)),
-            ..Default::default()
-        },
-        RaycastMesh::<MyRaycastSet>::default(), // Make this mesh ray cast-able
-    ));
-    commands.spawn(PointLightBundle {
-        transform: Transform::from_translation(Vec3::new(4.0, 8.0, 4.0)),
-        ..Default::default()
-    });
-}
-
-/// Rotate the camera up and down to show that the raycast intersection is updated every frame.
-fn rotator(time: Res<Time>, mut query: Query<&mut Transform, With<RaycastSource<MyRaycastSet>>>) {
-    for mut transform in &mut query {
-        *transform = Transform::from_rotation(
-            Quat::from_rotation_x(time.elapsed_seconds().sin() * 0.2)
-                * Quat::from_rotation_y((time.elapsed_seconds() * 1.5).sin() * 0.1),
-        );
-    }
-}
+use bevy::{core_pipeline::tonemapping::Tonemapping, prelude::*};
+use bevy_mod_raycast::{
+    print_intersections, DefaultPluginState, DefaultRaycastingPlugin, RaycastMesh, RaycastSource,
+};
+
+// This example casts a ray from the camera using its transform, intersects a mesh, displays
+// the debug cursor at the intersection, and reports the intersection.
+//
+// It also demonstrates how normals are interpolated. Notice the debug cursor doesn't snap to the
+// faces of the low-poly sphere's faces, but smoothly interpolates using the mesh's normals.
+
+fn main() {
+    App::new()
+        .add_plugins((
+            DefaultPlugins,
+            DefaultRaycastingPlugin::<MyRaycastSet>::default(),
+        ))
+        .add_systems(Startup, setup)
+        .add_systems(Update, (rotator, print_intersections::<MyRaycastSet>))
+        .run();
+}
+
+// Mark our generic `RaycastMesh`s and `RaycastSource`s as part of the same "RaycastSet". This
+// plugin uses generics to distinguish between groups of raycasters.
+#[derive(Reflect, Clone)]
+struct MyRaycastSet;
+
+// Set up a simple scene with a sphere, camera, and light.
+fn setup(
+    mut commands: Commands,
+    mut meshes: ResMut<Assets<Mesh>>,
+    mut materials: ResMut<Assets<StandardMaterial>>,
+) {
+    // Overwrite the default plugin state with one that enables the debug cursor. This line can be
+    // removed if the debug cursor isn't needed as the state is set to default values when the
+    // default plugin is added.
+    commands.insert_resource(DefaultPluginState::<MyRaycastSet>::default().with_debug_cursor());
+    commands.spawn((
+        Camera3dBundle {
+            projection: Projection::Orthographic(OrthographicProjection {
+                scale: 0.01,
+                ..default()
+            }),
+            tonemapping: Tonemapping::ReinhardLuminance,
+            ..default()
+        },
+        // Designate the camera as our ray casting source. Using `new_transform_empty()` means that
+        // the ray casting source will not be initialized with a valid ray. Instead, a ray will be
+        // calculated the first time the update_raycast system runs. Because we are setting this as
+        // a RaycastMethod::Transform source, the update_raycast system will look for a
+        // GlobalTransform on the camera entity, and build a ray using this transform. In this
+        // example, this means that as the camera rotates in the scene, the update_raycast system
+        // will build a valid ray every frame using the camera's updated position.
+        RaycastSource::<MyRaycastSet>::new_transform_empty(),
+    ));
+    commands.spawn((
+        PbrBundle {
+            mesh: meshes.add(Mesh::try_from(shape::Icosphere::default()).unwrap()),
+            material: materials.add(Color::rgb(1.0, 1.0, 1.0).into()),
+            transform: Transform::from_translation(Vec3::new(0.0, 0.0, -5.0)),
+            ..Default::default()
+        },
+        RaycastMesh::<MyRaycastSet>::default(), // Make this mesh ray cast-able
+    ));
+    commands.spawn(PointLightBundle {
+        transform: Transform::from_translation(Vec3::new(4.0, 8.0, 4.0)),
+        ..Default::default()
+    });
+}
+
+/// Rotate the camera up and down to show that the raycast intersection is updated every frame.
+fn rotator(time: Res<Time>, mut query: Query<&mut Transform, With<RaycastSource<MyRaycastSet>>>) {
+    for mut transform in &mut query {
+        *transform = Transform::from_rotation(
+            Quat::from_rotation_x(time.elapsed_seconds().sin() * 0.2)
+                * Quat::from_rotation_y((time.elapsed_seconds() * 1.5).sin() * 0.1),
+        );
+    }
+}