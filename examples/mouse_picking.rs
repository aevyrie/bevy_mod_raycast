--- conflicted
+++ resolved
@@ -1,94 +1,89 @@
-use bevy::{core_pipeline::tonemapping::Tonemapping, prelude::*, window::PresentMode};
-
-use bevy_mod_raycast::{
-    print_intersections, DefaultPluginState, DefaultRaycastingPlugin, RaycastMesh, RaycastMethod,
-    RaycastSource, RaycastSystem,
-};
-
-// This example will show you how to use your mouse cursor as a ray casting source, cast into the
-// scene, intersect a mesh, and mark the intersection with the built in debug cursor. If you are
-// looking for a more fully-featured mouse picking plugin, try out bevy_mod_picking.
-
-fn main() {
-    App::new()
-        .add_plugins(DefaultPlugins.set(WindowPlugin {
-            primary_window: Some(Window {
-                present_mode: PresentMode::AutoNoVsync, // Reduces input lag.
-                ..default()
-            }),
-            ..default()
-        }))
-        // The DefaultRaycastingPlugin bundles all the functionality you might need into a single
-        // plugin. This includes building rays, casting them, and placing a debug cursor at the
-        // intersection. For more advanced uses, you can compose the systems in this plugin however
-        // you need. For example, you might exclude the debug cursor system.
-        .add_plugins(DefaultRaycastingPlugin::<MyRaycastSet>::default())
-        // You will need to pay attention to what order you add systems! Putting them in the wrong
-        // order can result in multiple frames of latency. Ray casting should probably happen near
-        // start of the frame. For example, we want to be sure this system runs before we construct
-        // any rays, hence the ".before(...)". You can use these provided RaycastSystem labels to
-        // order your systems with the ones provided by the raycasting plugin.
-        .add_systems(
-            First,
-            update_raycast_with_cursor.before(RaycastSystem::BuildRays::<MyRaycastSet>),
-        )
-<<<<<<< HEAD
-        .add_startup_system(setup)
-        .add_system(print_intersections::<MyRaycastSet>)
-=======
-        .add_systems(Startup, setup)
->>>>>>> 0552cf91
-        .run();
-}
-
-/// This is a unit struct we will use to mark our generic `RaycastMesh`s and `RaycastSource` as part
-/// of the same group, or "RaycastSet". For more complex use cases, you might use this to associate
-/// some meshes with one ray casting source, and other meshes with a different ray casting source."
-#[derive(Clone, Reflect)]
-struct MyRaycastSet;
-
-// Update our `RaycastSource` with the current cursor position every frame.
-fn update_raycast_with_cursor(
-    mut cursor: EventReader<CursorMoved>,
-    mut query: Query<&mut RaycastSource<MyRaycastSet>>,
-) {
-    // Grab the most recent cursor event if it exists:
-    let cursor_position = match cursor.iter().last() {
-        Some(cursor_moved) => cursor_moved.position,
-        None => return,
-    };
-
-    for mut pick_source in &mut query {
-        pick_source.cast_method = RaycastMethod::Screenspace(cursor_position);
-    }
-}
-
-// Set up a simple 3D scene
-fn setup(
-    mut commands: Commands,
-    mut meshes: ResMut<Assets<Mesh>>,
-    mut materials: ResMut<Assets<StandardMaterial>>,
-) {
-    // Overwrite the default plugin state with one that enables the debug cursor. This line can be
-    // removed if the debug cursor isn't needed as the state is set to default values when the
-    // default plugin is added.
-    commands.insert_resource(DefaultPluginState::<MyRaycastSet>::default().with_debug_cursor());
-    commands
-        .spawn(Camera3dBundle {
-            transform: Transform::from_xyz(-2.0, 2.0, 2.0).looking_at(Vec3::ZERO, Vec3::Y),
-            tonemapping: Tonemapping::ReinhardLuminance,
-            ..Default::default()
-        })
-        .insert(RaycastSource::<MyRaycastSet>::new()); // Designate the camera as our source
-    commands
-        .spawn(PbrBundle {
-            mesh: meshes.add(Mesh::try_from(shape::Icosphere::default()).unwrap()),
-            material: materials.add(Color::rgb(1.0, 1.0, 1.0).into()),
-            ..Default::default()
-        })
-        .insert(RaycastMesh::<MyRaycastSet>::default()); // Make this mesh ray cast-able
-    commands.spawn(PointLightBundle {
-        transform: Transform::from_translation(Vec3::new(4.0, 8.0, 4.0)),
-        ..Default::default()
-    });
-}
+use bevy::{core_pipeline::tonemapping::Tonemapping, prelude::*, window::PresentMode};
+
+use bevy_mod_raycast::{
+    print_intersections, DefaultPluginState, DefaultRaycastingPlugin, RaycastMesh, RaycastMethod,
+    RaycastSource, RaycastSystem,
+};
+
+// This example will show you how to use your mouse cursor as a ray casting source, cast into the
+// scene, intersect a mesh, and mark the intersection with the built in debug cursor. If you are
+// looking for a more fully-featured mouse picking plugin, try out bevy_mod_picking.
+
+fn main() {
+    App::new()
+        .add_plugins(DefaultPlugins.set(WindowPlugin {
+            primary_window: Some(Window {
+                present_mode: PresentMode::AutoNoVsync, // Reduces input lag.
+                ..default()
+            }),
+            ..default()
+        }))
+        // The DefaultRaycastingPlugin bundles all the functionality you might need into a single
+        // plugin. This includes building rays, casting them, and placing a debug cursor at the
+        // intersection. For more advanced uses, you can compose the systems in this plugin however
+        // you need. For example, you might exclude the debug cursor system.
+        .add_plugins(DefaultRaycastingPlugin::<MyRaycastSet>::default())
+        // You will need to pay attention to what order you add systems! Putting them in the wrong
+        // order can result in multiple frames of latency. Ray casting should probably happen near
+        // start of the frame. For example, we want to be sure this system runs before we construct
+        // any rays, hence the ".before(...)". You can use these provided RaycastSystem labels to
+        // order your systems with the ones provided by the raycasting plugin.
+        .add_systems(
+            First,
+            update_raycast_with_cursor.before(RaycastSystem::BuildRays::<MyRaycastSet>),
+        )
+        .add_systems(Startup, (setup, print_intersections::<MyRaycastSet>))
+        .run();
+}
+
+/// This is a unit struct we will use to mark our generic `RaycastMesh`s and `RaycastSource` as part
+/// of the same group, or "RaycastSet". For more complex use cases, you might use this to associate
+/// some meshes with one ray casting source, and other meshes with a different ray casting source."
+#[derive(Clone, Reflect)]
+struct MyRaycastSet;
+
+// Update our `RaycastSource` with the current cursor position every frame.
+fn update_raycast_with_cursor(
+    mut cursor: EventReader<CursorMoved>,
+    mut query: Query<&mut RaycastSource<MyRaycastSet>>,
+) {
+    // Grab the most recent cursor event if it exists:
+    let cursor_position = match cursor.iter().last() {
+        Some(cursor_moved) => cursor_moved.position,
+        None => return,
+    };
+
+    for mut pick_source in &mut query {
+        pick_source.cast_method = RaycastMethod::Screenspace(cursor_position);
+    }
+}
+
+// Set up a simple 3D scene
+fn setup(
+    mut commands: Commands,
+    mut meshes: ResMut<Assets<Mesh>>,
+    mut materials: ResMut<Assets<StandardMaterial>>,
+) {
+    // Overwrite the default plugin state with one that enables the debug cursor. This line can be
+    // removed if the debug cursor isn't needed as the state is set to default values when the
+    // default plugin is added.
+    commands.insert_resource(DefaultPluginState::<MyRaycastSet>::default().with_debug_cursor());
+    commands
+        .spawn(Camera3dBundle {
+            transform: Transform::from_xyz(-2.0, 2.0, 2.0).looking_at(Vec3::ZERO, Vec3::Y),
+            tonemapping: Tonemapping::ReinhardLuminance,
+            ..Default::default()
+        })
+        .insert(RaycastSource::<MyRaycastSet>::new()); // Designate the camera as our source
+    commands
+        .spawn(PbrBundle {
+            mesh: meshes.add(Mesh::try_from(shape::Icosphere::default()).unwrap()),
+            material: materials.add(Color::rgb(1.0, 1.0, 1.0).into()),
+            ..Default::default()
+        })
+        .insert(RaycastMesh::<MyRaycastSet>::default()); // Make this mesh ray cast-able
+    commands.spawn(PointLightBundle {
+        transform: Transform::from_translation(Vec3::new(4.0, 8.0, 4.0)),
+        ..Default::default()
+    });
+}